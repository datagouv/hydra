--- conflicted
+++ resolved
@@ -12,7 +12,6 @@
     "humanfriendly>=10.0",
     "json-stream>=2.3.3",
     "marshmallow>=3.14.1",
-    "minicli>=0.5.3",
     "minio>=7.2.8",
     "progressist>=0.1.0",
     "pyarrow>=16.1.0",
@@ -23,49 +22,12 @@
     "sentry-sdk>=2.10.0",
     "sqlalchemy>=1.4.46",
     "tippecanoe>=2.72.0",
+    "typer>=0.15.1",
 ]
 requires-python = ">=3.11,<3.13"
 license = { text = "MIT" }
 readme = "README.md"
 
-<<<<<<< HEAD
-[tool.poetry.dependencies]
-python = "^3.11"
-aiocontextvars = "^0.2.2"
-aiohttp = "^3.10.3"
-asyncpg = "^0.29.0"
-coloredlogs = "^15.0.1"
-csv-detective = "0.7.3"
-dateparser = "^1.1.7"
-humanfriendly = "^10.0"
-marshmallow = "^3.14.1"
-minio = "7.2.7"
-pyarrow = "16.1.0"
-python-dateutil = "^2.8.2"
-python-magic = "^0.4.25"
-python-slugify = "^8.0.4"
-progressist = "^0.1.0"
-redis = "^4.1.4"
-rq = "^1.11.1"
-sentry-sdk = "^2.10.0"
-sqlalchemy = "^1.4.46"
-str2float = "^0.0.9"
-str2bool = "^1.1"
-typer = "^0.15.1"
-
-[tool.poetry.group.dev.dependencies]
-aiohttp-devtools = "^1.0.post0"
-aioresponses = "^0.7.3"
-bumpx = "^0.3.10"
-gunicorn = "^20.1.0"
-mypy = "^1.11.0"
-nest_asyncio = "^1.5.5"
-pytest = "^8.3.0"
-pytest-asyncio = "^0.18.3"
-pytest-cov = "^5.0.0"
-pytest-mock = "^3.7.0"
-ruff = "^0.5.2"
-=======
 [project.optional-dependencies]
 dev = [
     "aiohttp-devtools>=1.0.post0",
@@ -80,7 +42,6 @@
     "pytest-mock>=3.7.0",
     "ruff>=0.9.3",
 ]
->>>>>>> a8b5e42d
 
 [tool.mypy]
 [[tool.mypy.overrides]]
