[project]
name = "udata-hydra"
version = "2.3.1.dev"
description = "Async crawler and parsing service for data.gouv.fr"
authors = [{ name = "Opendata Team", email = "opendatateam@data.gouv.fr" }]
dependencies = [
    "aiohttp>=3.10.3",
    "asyncpg>=0.29.0",
    "coloredlogs>=15.0.1",
    "csv-detective==0.8.1.dev1549",
    "dateparser>=1.1.7",
    "humanfriendly>=10.0",
    "minicli>=0.5.3",
    "minio>=7.2.8",
    "progressist>=0.1.0",
    "pyarrow>=16.1.0",
    "pydantic>=2.11.7",
    "python-magic>=0.4.25",
    "python-slugify>=8.0.4",
    "redis>=4.1.4",
    "rq>=1.11.1",
    "sentry-sdk>=2.10.0",
    "sqlalchemy>=1.4.46",
    "tippecanoe>=2.72.0",
]
requires-python = ">=3.11,<3.13"
license = { text = "MIT" }
readme = "README.md"

[project.optional-dependencies]
dev = [
    "aiohttp-devtools>=1.0.post0",
    "aioresponses>=0.7.3",
    "bumpx>=0.3.10",
    "gunicorn>=20.1.0",
    "mypy>=1.11.0",
    "nest_asyncio>=1.5.5",
    "pytest>=8.3.0",
<<<<<<< HEAD
    "pytest-asyncio>=0.18.3,<1.0.0",
=======
    "pytest-asyncio>=1.1.0",
>>>>>>> 6d8c1384
    "pytest-cov>=5.0.0",
    "pytest-mock>=3.7.0",
    "ruff>=0.9.3",
]

[tool.mypy]
[[tool.mypy.overrides]]
module = [
    "asyncpg.*",
    "boto3.*",
    "botocore.*",
    "csv_detective.*",
    "humanfriendly.*",
    "minicli.*",
    "sqlalchemy.*",
    "str2bool.*",
    "str2float.*",
    "toml.*",
]
ignore_missing_imports = true

[tool.poetry.scripts]
udata-hydra = "udata_hydra.cli:run"
udata-hydra-crawl = "udata_hydra.crawl:run"
udata-hydra-app = "udata_hydra.app:run"

[tool.pytest.ini_options]
asyncio_mode = "auto"
markers = [
    "slow: marks tests as slow (deselect with '-m \"not slow\"')",
    "catalog_harvested: use catalog_harvested.csv as source",
]
# addopts = "--cov=udata_hydra/ --cov-report term-missing --cov-fail-under=89" # if we want to fail if coverage is less than 89%
addopts = "--cov=udata_hydra/ --cov-report term-missing"

[tool.ruff]
lint = { extend-select = ["I"] } # ["I"] is to also sort imports with an isort rule
line-length = 100

[build-system]
requires = ["poetry-core>=2.0.0"]
build-backend = "poetry.core.masonry.api"<|MERGE_RESOLUTION|>--- conflicted
+++ resolved
@@ -36,11 +36,7 @@
     "mypy>=1.11.0",
     "nest_asyncio>=1.5.5",
     "pytest>=8.3.0",
-<<<<<<< HEAD
-    "pytest-asyncio>=0.18.3,<1.0.0",
-=======
     "pytest-asyncio>=1.1.0",
->>>>>>> 6d8c1384
     "pytest-cov>=5.0.0",
     "pytest-mock>=3.7.0",
     "ruff>=0.9.3",
