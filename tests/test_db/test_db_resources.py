import asyncpg
import nest_asyncio
import pytest
import typer
from typer.testing import CliRunner

<<<<<<< HEAD
from tests.conftest import DATASET_ID, RESOURCE_ID, RESOURCE_URL
from udata_hydra.cli import load_catalog
=======
from tests.conftest import DATABASE_URL, DATASET_ID, RESOURCE_ID, RESOURCE_URL
>>>>>>> a8b5e42d
from udata_hydra.crawl import start_checks

pytestmark = pytest.mark.asyncio
typer_app = typer.Typer()
typer_app.command()(load_catalog)
runner = CliRunner()
# allows nested async to test async with async :mindblown:
nest_asyncio.apply()


async def test_catalog(setup_catalog, db):
    res = await db.fetch(
        "SELECT * FROM catalog WHERE resource_id = $1",
        RESOURCE_ID,
    )
    # Only one resource because the other belonged to an archived dataset
    assert len(res) == 1
    resource = res[0]
    assert resource["url"] == RESOURCE_URL
    assert resource["dataset_id"] == DATASET_ID
    assert resource["status"] is None


async def test_catalog_deleted(setup_catalog, db, rmock):
    res = await db.fetch("SELECT id FROM catalog WHERE deleted = FALSE")
    assert len(res) == 1
    with open("tests/data/catalog.csv", "rb") as cfile:
        catalog_content = cfile.readlines()
    catalog = "https://example.com/catalog"
    # feed empty catalog, should delete the previously loaded resource
    rmock.get(catalog, status=200, body=catalog_content[0])
    runner.invoke(typer_app, url=catalog)
    res = await db.fetch("SELECT id FROM catalog WHERE deleted = TRUE")
    assert len(res) == 1
    res = await db.fetch("SELECT id FROM catalog")
    assert len(res) == 1


async def test_catalog_deleted_with_checked_resource(
    setup_catalog, db, rmock, mocker, analysis_mock
):
    mocker.patch("udata_hydra.config.WEBHOOK_ENABLED", False)

    rurl = RESOURCE_URL
    rmock.get(rurl)
    await start_checks(iterations=1)

    res = await db.fetch("SELECT id FROM catalog WHERE deleted = FALSE and last_check IS NOT NULL")
    assert len(res) == 1

    with open("tests/data/catalog.csv", "rb") as cfile:
        catalog_content = cfile.readlines()
    catalog = "https://example.com/catalog"
    # feed empty catalog, should delete the previously loaded resource
    rmock.get(catalog, status=200, body=catalog_content[0])
<<<<<<< HEAD
    runner.invoke(typer_app, url=catalog)
=======
    # we have to mock the pool again, as it's closed in the finally clause of start_checks
    m = mocker.patch("udata_hydra.context.pool")
    pool = await asyncpg.create_pool(dsn=DATABASE_URL, max_size=50)
    m.return_value = pool
    run("load_catalog", url=catalog)
>>>>>>> a8b5e42d
    res = await db.fetch("SELECT id FROM catalog WHERE deleted = TRUE")
    assert len(res) == 1
    res = await db.fetch("SELECT id FROM catalog")
    assert len(res) == 1


async def test_catalog_deleted_with_new_url(setup_catalog, db, rmock, mocker, analysis_mock):
    # load a new catalog with a new URL for this resource
    with open("tests/data/catalog.csv", "r") as cfile:
        catalog_content = cfile.readlines()
    catalog_content[1] = catalog_content[1].replace("resource-1", "resource-2")
    catalog_content = "\n".join(catalog_content)
    catalog = "https://example.com/catalog"
    rmock.get(catalog, status=200, body=catalog_content.encode("utf-8"))
    runner.invoke(typer_app, url=catalog)

    # check catalog coherence, replacing the URL in the existing entry
    res = await db.fetch("SELECT * FROM catalog WHERE resource_id = $1", RESOURCE_ID)
    assert len(res) == 1
    assert res[0]["deleted"] is False
    assert "resource-2" in res[0]["url"]<|MERGE_RESOLUTION|>--- conflicted
+++ resolved
@@ -4,12 +4,8 @@
 import typer
 from typer.testing import CliRunner
 
-<<<<<<< HEAD
-from tests.conftest import DATASET_ID, RESOURCE_ID, RESOURCE_URL
+from tests.conftest import DATABASE_URL, DATASET_ID, RESOURCE_ID, RESOURCE_URL
 from udata_hydra.cli import load_catalog
-=======
-from tests.conftest import DATABASE_URL, DATASET_ID, RESOURCE_ID, RESOURCE_URL
->>>>>>> a8b5e42d
 from udata_hydra.crawl import start_checks
 
 pytestmark = pytest.mark.asyncio
@@ -65,15 +61,11 @@
     catalog = "https://example.com/catalog"
     # feed empty catalog, should delete the previously loaded resource
     rmock.get(catalog, status=200, body=catalog_content[0])
-<<<<<<< HEAD
-    runner.invoke(typer_app, url=catalog)
-=======
     # we have to mock the pool again, as it's closed in the finally clause of start_checks
     m = mocker.patch("udata_hydra.context.pool")
     pool = await asyncpg.create_pool(dsn=DATABASE_URL, max_size=50)
     m.return_value = pool
-    run("load_catalog", url=catalog)
->>>>>>> a8b5e42d
+    runner.invoke(typer_app, url=catalog)
     res = await db.fetch("SELECT id FROM catalog WHERE deleted = TRUE")
     assert len(res) == 1
     res = await db.fetch("SELECT id FROM catalog")
