--- conflicted
+++ resolved
@@ -104,10 +104,6 @@
 
     # check that the crawler does not crawl the deleted resource
     # check that udata is called only once
-<<<<<<< HEAD
-    # (rmock will raise an error if a mock is called more than once)
-=======
->>>>>>> 5f131286
     # udata is not called for analysis results since it's mocked, only for checks
     udata_url = f"{config.UDATA_URI}/datasets/{dataset_id}/resources/{resource_id}/extras/"
     mocker.patch("udata_hydra.config.UDATA_URI_API_KEY", "my-api-key")
@@ -119,11 +115,7 @@
     event_loop.run_until_complete(crawl(iterations=1))
     assert ("GET", URL(rurl_1)) not in rmock.requests
     assert ("GET", URL(rurl_2)) in rmock.requests
-<<<<<<< HEAD
-    assert ("PUT", URL(udata_url)) in rmock.requests
-=======
     assert len(rmock.requests[("PUT", URL(udata_url))]) == 1
->>>>>>> 5f131286
 
 
 async def test_udata_connection_error_500(setup_catalog, mocker, analysis_mock, rmock, event_loop):
