from datetime import datetime, timedelta
import hashlib
import json
import pytest
import tempfile
from unittest.mock import MagicMock

import nest_asyncio

from aiohttp import ClientSession
from aiohttp.client_exceptions import ClientError
from asyncio.exceptions import TimeoutError
from dateutil.parser import parse as date_parser
from minicli import run
from yarl import URL

from udata_hydra import config
<<<<<<< HEAD
from udata_hydra.crawl import crawl, check_url, STATUS_BACKOFF
=======
from udata_hydra.crawl import crawl
>>>>>>> e721c01a
from udata_hydra.analysis import process_resource
from udata_hydra.utils.db import get_check

from .conftest import RESOURCE_ID as resource_id
from .conftest import DATASET_ID as dataset_id


# TODO: make file content configurable
SIMPLE_CSV_CONTENT = """code_insee,number
95211,102
36522,48"""

pytestmark = pytest.mark.asyncio
# allows nested async to test async with async :mindblown:
nest_asyncio.apply()


async def mock_download_resource(url, headers):
    tmp_file = tempfile.NamedTemporaryFile(delete=False)
    tmp_file.write(SIMPLE_CSV_CONTENT.encode("utf-8"))
    tmp_file.close()
    return tmp_file


async def test_catalog(setup_catalog, db):
    res = await db.fetch(
        "SELECT * FROM catalog WHERE resource_id = $1",
        "c4e3a9fb-4415-488e-ba57-d05269b27adf",
    )
    assert len(res) == 1
    resource = res[0]
    assert resource["url"] == "https://example.com/resource-1"
    assert resource["dataset_id"] == "601ddcfc85a59c3a45c2435a"


async def test_catalog_deleted(setup_catalog, db, rmock):
    res = await db.fetch("SELECT id FROM catalog WHERE deleted = FALSE")
    assert len(res) == 1
    with open("tests/catalog.csv", "rb") as cfile:
        catalog_content = cfile.readlines()
    catalog = "https://example.com/catalog"
    # feed empty catalog, should delete the previously loaded resource
    rmock.get(catalog, status=200, body=catalog_content[0])
    run("load_catalog", url=catalog)
    res = await db.fetch("SELECT id FROM catalog WHERE deleted = TRUE")
    assert len(res) == 1
    res = await db.fetch("SELECT id FROM catalog")
    assert len(res) == 1


async def test_catalog_deleted_with_checked_resource(setup_catalog, db, rmock, event_loop, mocker, analysis_mock):
    mocker.patch("udata_hydra.config.WEBHOOK_ENABLED", False)

    rurl = "https://example.com/resource-1"
    rmock.get(rurl)
    event_loop.run_until_complete(crawl(iterations=1))

    res = await db.fetch("SELECT id FROM catalog WHERE deleted = FALSE and last_check IS NOT NULL")
    assert len(res) == 1

    with open("tests/catalog.csv", "rb") as cfile:
        catalog_content = cfile.readlines()
    catalog = "https://example.com/catalog"
    # feed empty catalog, should delete the previously loaded resource
    rmock.get(catalog, status=200, body=catalog_content[0])
    run("load_catalog", url=catalog)
    res = await db.fetch("SELECT id FROM catalog WHERE deleted = TRUE")
    assert len(res) == 1
    res = await db.fetch("SELECT id FROM catalog")
    assert len(res) == 1


async def test_catalog_deleted_with_new_url(setup_catalog, db, rmock, event_loop, mocker, analysis_mock):
    # load a new catalog with a new URL for this resource
    with open("tests/catalog.csv", "r") as cfile:
        catalog_content = cfile.readlines()
    catalog_content[-1] = catalog_content[-1].replace("resource-1", "resource-2")
    catalog_content = "\n".join(catalog_content)
    catalog = "https://example.com/catalog"
    rmock.get(catalog, status=200, body=catalog_content.encode("utf-8"))
    run("load_catalog", url=catalog)

    # check catalog coherence
    res = await db.fetch("SELECT id FROM catalog WHERE deleted = TRUE")
    assert len(res) == 1
    res = await db.fetch("SELECT id FROM catalog WHERE resource_id = $1", resource_id)
    assert len(res) == 2

    # check that the crawler does not crawl the deleted resource
    # check that udata is called only once
    # udata is not called for analysis results since it's mocked, only for checks
    rurl_1 = "https://example.com/resource-1"
    rurl_2 = "https://example.com/resource-2"
    rmock.head(rurl_1)
    rmock.head(rurl_2)
    udata_url = f"{config.UDATA_URI}/datasets/{dataset_id}/resources/{resource_id}/extras/"
    rmock.put(udata_url, status=200)
    event_loop.run_until_complete(crawl(iterations=1))
    assert ("HEAD", URL(rurl_1)) not in rmock.requests
    assert ("HEAD", URL(rurl_2)) in rmock.requests
    assert len(rmock.requests[("PUT", URL(udata_url))]) == 1


@pytest.mark.parametrize(
    "resource",
    [
        # status, timeout, exception
        (200, False, None),
        (500, False, None),
        (None, False, ClientError("client error")),
        (None, False, AssertionError),
        (None, False, UnicodeError),
        (None, True, TimeoutError),
    ],
)
async def test_crawl(setup_catalog, rmock, event_loop, db, resource, analysis_mock, udata_url):
    status, timeout, exception = resource
    rurl = "https://example.com/resource-1"
    params = {
        "status": status,
        "headers": {"Content-LENGTH": "10", "X-Do": "you"},
        "exception": exception,
    }
    rmock.head(rurl, **params)
    # mock for head fallback
    rmock.get(rurl, **params)
    rmock.put(udata_url)
    event_loop.run_until_complete(crawl(iterations=1))
    assert ("HEAD", URL(rurl)) in rmock.requests

    # test check results in DB
    res = await db.fetchrow("SELECT * FROM checks WHERE url = $1", rurl)
    assert res["url"] == rurl
    assert res["status"] == status
    if not exception:
        assert json.loads(res["headers"]) == {
            "x-do": "you",
            # added by aioresponses :shrug:
            "content-type": "application/json",
            "content-length": "10",
        }
    assert res["timeout"] == timeout
    if isinstance(exception, ClientError):
        assert res["error"] == "client error"
    elif status == 500:
        assert res["error"] == "Internal Server Error"
    else:
        assert not res["error"]

    # test webhook results from mock
    webhook = rmock.requests[("PUT", URL(udata_url))][0].kwargs["json"]
    assert webhook.get("check:date")
    datetime.fromisoformat(webhook["check:date"])
    if exception or status == 500:
        assert webhook.get("check:available") is False
    else:
        assert webhook.get("check:available")
    if timeout:
        assert webhook.get("check:timeout")
    else:
        assert webhook.get("check:timeout") is False


async def test_backoff_nb_req(setup_catalog, event_loop, rmock, mocker, fake_check, produce_mock):
    await fake_check(resource=2, resource_id="c5187912-24a5-49ea-a725-5e1e3d472efe")
    mocker.patch("udata_hydra.config.BACKOFF_NB_REQ", 1)
    mocker.patch("udata_hydra.config.BACKOFF_PERIOD", 0.25)
    rurl = "https://example.com/resource-1"
    rmock.head(rurl, status=200)
    event_loop.run_until_complete(crawl(iterations=1))
    # verify that we actually backed-off
    assert ("HEAD", URL(rurl)) not in rmock.requests


@pytest.mark.parametrize(
    "ratelimit",
    [
        # remain, limit, should_backoff
        (0, 0, True),
        (1, 100, True),
        ("a", "b", False),
        (20, 100, False),
        (0, -1, False),
    ],
)
async def test_backoff_rate_limiting(setup_catalog, event_loop, rmock, fake_check, produce_mock, ratelimit):
    remain, limit, should_backoff = ratelimit
    await fake_check(
        resource=2,
        resource_id="c5187912-24a5-49ea-a725-5e1e3d472efe",
        headers={
            "x-ratelimit-remaining": remain,
            "x-ratelimit-limit": limit,
        }
    )
    rurl = "https://example.com/resource-1"
    rmock.head(rurl, status=200)
    rmock.get(rurl, status=200)
    event_loop.run_until_complete(crawl(iterations=1))
    # verify that we actually backed-off
    if should_backoff:
        assert ("HEAD", URL(rurl)) not in rmock.requests
    else:
        assert ("HEAD", URL(rurl)) in rmock.requests


async def test_backoff_lifted(setup_catalog, event_loop, rmock, mocker, fake_check, produce_mock, db):
    await fake_check(resource=2, resource_id="c5187912-24a5-49ea-a725-5e1e3d472efe")
    mocker.patch("udata_hydra.config.BACKOFF_NB_REQ", 1)
    mocker.patch("udata_hydra.config.BACKOFF_PERIOD", 0.25)
    rurl = "https://example.com/resource-1"
    rmock.head(rurl, status=200)
    row = await db.fetchrow("SELECT * FROM catalog")
    async with ClientSession() as session:
        res = await check_url(row, session)
    assert res == STATUS_BACKOFF
    # verify that we actually backed-off
    assert ("HEAD", URL(rurl)) not in rmock.requests
    # we wait for BACKOFF_PERIOD before crawling again, it should _not_ backoff
    async with ClientSession() as session:
        res = await check_url(row, session, sleep=0.25)
    assert res != STATUS_BACKOFF
    assert ("HEAD", URL(rurl)) in rmock.requests


async def test_no_backoff_domains(
    setup_catalog, event_loop, rmock, mocker, fake_check, produce_mock
):
    await fake_check(resource=2)
    mocker.patch("udata_hydra.config.BACKOFF_NB_REQ", 1)
    mocker.patch("udata_hydra.config.NO_BACKOFF_DOMAINS", ["example.com"])
    magic = MagicMock()
    mocker.patch("udata_hydra.context.monitor").return_value = magic
    rurl = "https://example.com/resource-1"
    rmock.get(rurl, status=200)
    event_loop.run_until_complete(crawl(iterations=1))
    # verify that we actually did not back-off
    assert not magic.add_backoff.called


async def test_excluded_clause(setup_catalog, mocker, event_loop, rmock, produce_mock):
    mocker.patch("udata_hydra.config.SLEEP_BETWEEN_BATCHES", 0)
    mocker.patch("udata_hydra.config.EXCLUDED_PATTERNS", ["http%example%"])
    rurl = "https://example.com/resource-1"
    rmock.get(rurl, status=200)
    event_loop.run_until_complete(crawl(iterations=1))
    # url has not been called due to excluded clause
    assert ("GET", URL(rurl)) not in rmock.requests


async def test_outdated_check(setup_catalog, rmock, fake_check, event_loop, produce_mock):
    await fake_check(created_at=datetime.now() - timedelta(weeks=52))
    rurl = "https://example.com/resource-1"
    rmock.head(rurl, status=200)
    event_loop.run_until_complete(crawl(iterations=1))
    # url has been called because check is outdated
    assert ("HEAD", URL(rurl)) in rmock.requests


async def test_not_outdated_check(
    setup_catalog, rmock, fake_check, event_loop, mocker, produce_mock
):
    mocker.patch("udata_hydra.config.SLEEP_BETWEEN_BATCHES", 0)
    await fake_check()
    rurl = "https://example.com/resource-1"
    rmock.get(rurl, status=200)
    event_loop.run_until_complete(crawl(iterations=1))
    # url has not been called because check is fresh
    assert ("GET", URL(rurl)) not in rmock.requests


async def test_switch_head_to_get(setup_catalog, event_loop, rmock, produce_mock):
    rurl = "https://example.com/resource-1"
    rmock.head(rurl, status=501)
    rmock.get(rurl, status=200)
    event_loop.run_until_complete(crawl(iterations=1))
    assert ("HEAD", URL(rurl)) in rmock.requests
    assert ("GET", URL(rurl)) in rmock.requests


async def test_switch_head_to_get_headers(setup_catalog, event_loop, rmock, produce_mock):
    rurl = "https://example.com/resource-1"
    rmock.head(rurl, status=200, headers={})
    rmock.get(rurl, status=200)
    event_loop.run_until_complete(crawl(iterations=1))
    assert ("HEAD", URL(rurl)) in rmock.requests
    assert ("GET", URL(rurl)) in rmock.requests


async def test_no_switch_head_to_get(setup_catalog, event_loop, rmock, produce_mock, analysis_mock):
    rurl = "https://example.com/resource-1"
    rmock.head(rurl, status=200, headers={"content-length": "1"})
    event_loop.run_until_complete(crawl(iterations=1))
    assert ("HEAD", URL(rurl)) in rmock.requests
    assert ("GET", URL(rurl)) not in rmock.requests


async def test_process_resource(setup_catalog, mocker, fake_check):
    mocker.patch("udata_hydra.analysis.download_resource", mock_download_resource)
    # disable webhook, tested in following test
    mocker.patch("udata_hydra.config.WEBHOOK_ENABLED", False)

    check = await fake_check()
    await process_resource(check["id"], False)
    result = await get_check(check["id"])

    assert result["error"] is None
    assert result["checksum"] == hashlib.sha1(SIMPLE_CSV_CONTENT.encode("utf-8")).hexdigest()
    assert result["filesize"] == len(SIMPLE_CSV_CONTENT)
    assert result["mime_type"] == "text/plain"


async def test_process_resource_send_udata(setup_catalog, mocker, rmock, fake_check, udata_url):
    mocker.patch("udata_hydra.analysis.download_resource", mock_download_resource)
    rmock.put(udata_url, status=200, repeat=True)

    check = await fake_check()
    await process_resource(check["id"], True)

    req = rmock.requests[("PUT", URL(udata_url))]
    assert len(req) == 1
    document = req[0].kwargs["json"]
    assert document["analysis:filesize"] == len(SIMPLE_CSV_CONTENT)
    assert document["analysis:mime-type"] == "text/plain"


async def test_process_resource_send_udata_no_change(setup_catalog, mocker, rmock, fake_check, udata_url):
    mocker.patch("udata_hydra.analysis.download_resource", mock_download_resource)
    rmock.put(udata_url, status=200, repeat=True)

    # previous check with same checksum
    await fake_check(checksum=hashlib.sha1(SIMPLE_CSV_CONTENT.encode("utf-8")).hexdigest())
    check = await fake_check()
    await process_resource(check["id"], False)

    # udata has not been called
    assert ("PUT", URL(udata_url)) not in rmock.requests


async def test_process_resource_from_crawl(setup_catalog, rmock, event_loop, db, udata_url):
    """"
    Looks a lot like an E2E test:
    - process catalog
    - check resource
    - download and analysis resource
    - trigger udata callbacks
    """

    rurl = "https://example.com/resource-1"

    # mock for check
    rmock.head(rurl, status=200, headers={"Content-Length": "200"})
    # mock for download
    rmock.get(rurl, status=200, body=SIMPLE_CSV_CONTENT.encode("utf-8"))
    # mock for check and analysis results
    rmock.put(udata_url, status=200, repeat=True)

    event_loop.run_until_complete(crawl(iterations=1))

    assert len(rmock.requests[("PUT", URL(udata_url))]) == 2
    res = await db.fetch("SELECT * FROM checks")
    assert len(res) == 1
    assert res[0]["url"] == rurl
    assert res[0]["checksum"] is not None
    assert res[0]["status"] is not None


async def test_change_analysis_last_modified_header(setup_catalog, rmock, event_loop, udata_url):
    rmock.head("https://example.com/resource-1", headers={"last-modified": "Thu, 09 Jan 2020 09:33:37 GMT"})
    rmock.get("https://example.com/resource-1")
    rmock.put(udata_url, repeat=True)
    event_loop.run_until_complete(crawl(iterations=1))
    requests = rmock.requests[("PUT", URL(udata_url))]
    # last request is the one for analysis
    data = requests[-1].kwargs["json"]
    assert data["analysis:last-modified-at"] == "2020-01-09T09:33:37"
    assert data["analysis:last-modified-detection"] == "last-modified-header"


async def test_change_analysis_content_length_header(setup_catalog, rmock, event_loop, fake_check, db, udata_url):
<<<<<<< HEAD
    # different content-length than mock response, with a detection date to trigger udata webhook
    await fake_check(headers={"content-length": "1"}, detected_last_modified_at=datetime.now())
=======
    # different content-length than mock response
    await fake_check(headers={"content-length": "1"})
>>>>>>> e721c01a
    # force check execution at next run
    await db.execute("UPDATE catalog SET priority = TRUE WHERE resource_id = $1", resource_id)
    rmock.head("https://example.com/resource-1", headers={"content-length": "2"})
    rmock.get("https://example.com/resource-1")
    rmock.put(udata_url, repeat=True)
    event_loop.run_until_complete(crawl(iterations=1))
    requests = rmock.requests[("PUT", URL(udata_url))]
    # last request is the one for analysis
    data = requests[-1].kwargs["json"]
    modified_date = datetime.fromisoformat(data["analysis:last-modified-at"])
    now = datetime.utcnow()
    # modified date should be pretty close from now, let's say 30 seconds
    assert (modified_date - now).total_seconds() < 30
    assert data["analysis:last-modified-detection"] == "content-length-header"


async def test_change_analysis_checksum(setup_catalog, mocker, fake_check, db, rmock, event_loop, udata_url):
<<<<<<< HEAD
    # different checksum than mock file, with a detection date to trigger udata webhook
    await fake_check(checksum="136bd31d53340d234957650e042172705bf32984", detected_last_modified_at=datetime.now())
=======
    # different checksum than mock file
    await fake_check(checksum="136bd31d53340d234957650e042172705bf32984")
>>>>>>> e721c01a
    # force check execution at next run
    await db.execute("UPDATE catalog SET priority = TRUE WHERE resource_id = $1", resource_id)
    mocker.patch("udata_hydra.analysis.download_resource", mock_download_resource)
    rmock.head("https://example.com/resource-1")
    rmock.get("https://example.com/resource-1")
    rmock.put(udata_url, repeat=True)
    event_loop.run_until_complete(crawl(iterations=1))
    requests = rmock.requests[("PUT", URL(udata_url))]
    # last request is the one for analysis
    data = requests[-1].kwargs["json"]
    modified_date = datetime.fromisoformat(data["analysis:last-modified-at"])
    now = datetime.utcnow()
    # modified date should be pretty close from now, let's say 30 seconds
    assert (modified_date - now).total_seconds() < 30
    assert data["analysis:last-modified-detection"] == "computed-checksum"


@pytest.mark.catalog_harvested
async def test_change_analysis_harvested(setup_catalog, mocker, rmock, event_loop, udata_url):
    mocker.patch("udata_hydra.analysis.download_resource", mock_download_resource)
    rmock.head("https://example.com/harvested", headers={"content-length": "2"}, repeat=True)
    rmock.put(udata_url, repeat=True)
    event_loop.run_until_complete(crawl(iterations=1))
    requests = rmock.requests[("PUT", URL(udata_url))]
    # last request is the one for analysis
    data = requests[-1].kwargs["json"]
    assert data["analysis:last-modified-at"] == "2022-12-06T05:00:32.647000"
    assert data["analysis:last-modified-detection"] == "harvest-resource-metadata"


async def test_change_analysis_last_modified_header_twice(setup_catalog, rmock, event_loop, fake_check, udata_url):
    _date = "Thu, 09 Jan 2020 09:33:37 GMT"
    await fake_check(detected_last_modified_at=date_parser(_date, ignoretz=True))
    rmock.head("https://example.com/resource-1", headers={"last-modified": _date})
    rmock.get("https://example.com/resource-1")
    rmock.put(udata_url, repeat=True)
    event_loop.run_until_complete(crawl(iterations=1))
    # udata has not been called: not first check, and last-modified stayed the same
    assert ("PUT", URL(udata_url)) not in rmock.requests<|MERGE_RESOLUTION|>--- conflicted
+++ resolved
@@ -15,11 +15,7 @@
 from yarl import URL
 
 from udata_hydra import config
-<<<<<<< HEAD
 from udata_hydra.crawl import crawl, check_url, STATUS_BACKOFF
-=======
-from udata_hydra.crawl import crawl
->>>>>>> e721c01a
 from udata_hydra.analysis import process_resource
 from udata_hydra.utils.db import get_check
 
@@ -400,13 +396,8 @@
 
 
 async def test_change_analysis_content_length_header(setup_catalog, rmock, event_loop, fake_check, db, udata_url):
-<<<<<<< HEAD
-    # different content-length than mock response, with a detection date to trigger udata webhook
-    await fake_check(headers={"content-length": "1"}, detected_last_modified_at=datetime.now())
-=======
     # different content-length than mock response
     await fake_check(headers={"content-length": "1"})
->>>>>>> e721c01a
     # force check execution at next run
     await db.execute("UPDATE catalog SET priority = TRUE WHERE resource_id = $1", resource_id)
     rmock.head("https://example.com/resource-1", headers={"content-length": "2"})
@@ -424,13 +415,8 @@
 
 
 async def test_change_analysis_checksum(setup_catalog, mocker, fake_check, db, rmock, event_loop, udata_url):
-<<<<<<< HEAD
-    # different checksum than mock file, with a detection date to trigger udata webhook
-    await fake_check(checksum="136bd31d53340d234957650e042172705bf32984", detected_last_modified_at=datetime.now())
-=======
     # different checksum than mock file
     await fake_check(checksum="136bd31d53340d234957650e042172705bf32984")
->>>>>>> e721c01a
     # force check execution at next run
     await db.execute("UPDATE catalog SET priority = TRUE WHERE resource_id = $1", resource_id)
     mocker.patch("udata_hydra.analysis.download_resource", mock_download_resource)
