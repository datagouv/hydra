--- conflicted
+++ resolved
@@ -2,19 +2,20 @@
 
 import nest_asyncio
 import pytest
-<<<<<<< HEAD
 import typer
+from asyncpg.exceptions import UndefinedTableError
 from typer.testing import CliRunner
 
 from tests.conftest import RESOURCE_ID, RESOURCE_URL
-from udata_hydra.cli import analyse_csv, load_catalog, purge_checks, purge_csv_tables
-=======
-from asyncpg.exceptions import UndefinedTableError
-from minicli import run
-
-from tests.conftest import RESOURCE_ID, RESOURCE_URL
+from udata_hydra.cli import (
+    analyse_csv,
+    insert_resource_into_catalog,
+    load_catalog,
+    purge_checks,
+    purge_csv_tables,
+    purge_selected_csv_tables,
+)
 from udata_hydra.db.resource import Resource
->>>>>>> a8b5e42d
 
 pytestmark = pytest.mark.asyncio
 typer_app = typer.Typer()
@@ -173,7 +174,8 @@
     catalog_content = catalog_content.replace(b'""\n', b'"2025-03-14 15:49:16.876+02"\n')
     catalog = "https://example.com/catalog"
     rmock.get(catalog, status=200, body=catalog_content)
-    run("load_catalog", url=catalog)
+    typer_app.command()(load_catalog)
+    runner.invoke(typer_app, url=catalog)
 
     # check that harvest metadata has been updated
     res = await db.fetch("SELECT * FROM catalog WHERE resource_id = $1", f"{RESOURCE_ID}")
@@ -197,7 +199,8 @@
             },
         },
     )
-    run("insert_resource_into_catalog", RESOURCE_ID)
+    typer_app.command()(insert_resource_into_catalog)
+    runner.invoke(typer_app, resource_id=RESOURCE_ID)
     resource = await Resource.get(RESOURCE_ID)
     assert resource["dataset_id"] == new_dataset_id
     assert resource["url"] == new_resource_url
@@ -243,7 +246,9 @@
     assert len(checks) == nb
     assert all(check["parsing_table"] is not None for check in checks)
 
-    run("purge_selected_csv_tables", **_kwargs)
+    typer_app.command()(purge_selected_csv_tables)
+    runner.invoke(typer_app, **_kwargs)
+
     tb_idx = await db.fetch("SELECT * FROM tables_index")
     expected_count = list(_kwargs.values())[0]
     assert len(tb_idx) == expected_count
