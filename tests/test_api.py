--- conflicted
+++ resolved
@@ -99,11 +99,6 @@
     assert second["error"] == "no-can-do"
 
 
-<<<<<<< HEAD
-async def test_api_get_resource(db, client, insert_fake_resource):
-    await insert_fake_resource(db)
-    resp = await client.get(f"/api/resources/{RESOURCE_ID}/")
-=======
 async def test_api_create_check_wrongly(
     setup_catalog,
     client,
@@ -232,7 +227,6 @@
 async def test_api_get_resource(setup_catalog, client):
     query: str = f"dataset_id={DATASET_ID}&resource_id={RESOURCE_ID}"
     resp = await client.get(f"/api/resources/?{query}")
->>>>>>> 4c69e30f
     assert resp.status == 200
     data: dict = await resp.json()
     assert data["dataset_id"] == DATASET_ID
@@ -411,14 +405,10 @@
     res[0]["url"] == "https://example.com/resource-1"
 
 
-<<<<<<< HEAD
-async def test_api_delete_resource(client):
-    resp = await client.delete(f"/api/resources/{RESOURCE_ID}/")
-=======
 @pytest.mark.parametrize(
     "route",
     [
-        {"url": "/api/resources/", "method": "delete"},
+        {"url": f"/api/resources/{RESOURCE_ID}/", "method": "delete"},
         {"url": "/api/resource/deleted/", "method": "post"},  # legacy route
     ],
 )  # TODO: can be removed once we don't use legacy route anymore
@@ -449,7 +439,6 @@
 
     # Test API call success
     resp = await client_http_method(path=route["url"], headers=api_headers, json=payload)
->>>>>>> 4c69e30f
     assert resp.status == 200
     data: dict = await resp.json()
     assert data == {"message": "deleted"}
