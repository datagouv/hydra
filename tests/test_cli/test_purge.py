from datetime import datetime, timedelta, timezone

import nest_asyncio
import pytest
from asyncpg.exceptions import UndefinedTableError

<<<<<<< HEAD
from tests.conftest import RESOURCE_ID
from udata_hydra.cli import (
    purge_checks,
    purge_csv_tables,
    purge_selected_csv_tables,
)
=======
from tests.conftest import RESOURCE_ID, RESOURCE_URL
>>>>>>> 3fd7572e

pytestmark = pytest.mark.asyncio
nest_asyncio.apply()


async def test_purge_checks(setup_catalog, db, fake_check):
    """Test the purge_checks CLI command"""
    await fake_check(created_at=datetime.now() - timedelta(days=50))
    await fake_check(created_at=datetime.now() - timedelta(days=30))
    await fake_check(created_at=datetime.now() - timedelta(days=10))

    await purge_checks(retention_days=40, quiet=False)
    res = await db.fetch("SELECT * FROM checks")
    assert len(res) == 2

    await purge_checks(retention_days=20, quiet=False)
    res = await db.fetch("SELECT * FROM checks")
    assert len(res) == 1


@pytest.mark.parametrize(
    "hard_delete,expected_deleted_at",
    [
        (
            False,
            "timestamp",
        ),  # hard_delete=False: table_index entry should be marked as deleted with timestamp
        (True, None),  # hard_delete=True: table_index entry should be completely deleted
    ],
)
async def test_purge_csv_tables(setup_catalog, db, fake_check, hard_delete, expected_deleted_at):
    """Test the purge_csv_tables CLI command with different hard_delete values"""
    # pretend we have a csv_analysis with a converted table for this url
    check = await fake_check(parsing_table=True)
    md5 = check["parsing_table"]
    await db.execute(f'CREATE TABLE "{md5}"(id serial)')

    # Create the tables_index entry
    await db.execute(
        "INSERT INTO tables_index(parsing_table, csv_detective, resource_id, url) VALUES($1, $2, $3, $4)",
        md5,
        "{}",
        check.get("resource_id"),
        check.get("url"),
    )

    # check table is there before purge
    res = await db.fetchrow("SELECT tablename FROM pg_catalog.pg_tables WHERE tablename = $1", md5)
    assert res is not None

    # pretend the resource's url has changed
    await db.execute(
        f"UPDATE catalog SET url = '{RESOURCE_URL + '-new'}' WHERE resource_id = '{RESOURCE_ID}'"
    )

    # purge with the specified hard_delete parameter
    await purge_csv_tables(quiet=False, hard_delete=hard_delete)

    # check table is gone
    res = await db.fetchrow("SELECT tablename FROM pg_catalog.pg_tables WHERE tablename = $1", md5)
    assert res is None

    # Check tables_index entry based on hard_delete parameter
    res = await db.fetchrow("SELECT * FROM tables_index WHERE parsing_table = $1", md5)
    if expected_deleted_at is None:
        # Entry should be completely deleted
        assert res is None
    else:
        # Entry should exist and be marked as deleted with a timestamp
        assert res is not None
        assert res["deleted_at"] is not None  # Should have a timestamp
        assert isinstance(res["deleted_at"], datetime)  # Should be a datetime object


async def test_purge_csv_tables_url_used_by_other_resource(setup_catalog, db, fake_check):
    """We should not delete csv table if the url is used by a resource still active"""
    # pretend we have a csv_analysis with a converted table for this url
    check = await fake_check(parsing_table=True)
    md5 = check["parsing_table"]
    await db.execute(f'CREATE TABLE "{md5}"(id serial)')

    # check table is there before purge
    res = await db.fetchrow("SELECT tablename FROM pg_catalog.pg_tables WHERE tablename = $1", md5)
    assert res is not None

    # pretend the resource is deleted
    await db.execute("UPDATE catalog SET deleted = TRUE")

    # insert another resource with same url
    await db.execute(
        "INSERT INTO catalog (dataset_id, resource_id, url, deleted, priority) VALUES($1, $2, $3, $4, $5)",
        "6115eed4acb337ce13b83db3",
        "7a0c10a0-8e6f-403f-a987-2e223b22ee33",
        check["url"],
        False,
        False,
    )

    # purge
    await purge_csv_tables(quiet=False, hard_delete=False)

    # check table is _not_ gone
    res = await db.fetchrow("SELECT tablename FROM pg_catalog.pg_tables WHERE tablename = $1", md5)
    assert res is not None


async def test_purge_csv_tables_url_used_by_deleted_resource_only(setup_catalog, db, fake_check):
    """We should delete csv table if all resource with this url are marked as deleted"""
    # pretend we have a csv_analysis with a converted table for this url
    check = await fake_check(parsing_table=True)
    md5 = check["parsing_table"]
    await db.execute(f'CREATE TABLE "{md5}"(id serial)')

    # check table is there before purge
    res = await db.fetchrow("SELECT tablename FROM pg_catalog.pg_tables WHERE tablename = $1", md5)
    assert res is not None

    # pretend the resource is deleted
    await db.execute("UPDATE catalog SET deleted = TRUE")

    # insert another deleted resource with same url
    await db.execute(
        "INSERT INTO catalog (dataset_id, resource_id, url, deleted, priority) VALUES($1, $2, $3, $4, $5)",
        "6115eed4acb337ce13b83db3",
        "7a0c10a0-8e6f-403f-a987-2e223b22ee33",
        check["url"],
        True,
        False,
    )

    # purge
    await purge_csv_tables(quiet=False, hard_delete=False)

    # check table is gone
    res = await db.fetchrow("SELECT tablename FROM pg_catalog.pg_tables WHERE tablename = $1", md5)
    assert res is None
    res = await db.fetchrow("SELECT * FROM tables_index WHERE parsing_table = $1", md5)
    assert res is None


async def test_purge_csv_tables_url_not_in_catalog(setup_catalog, db, fake_check):
    """We should delete csv table if the url is not the catalog anymore"""
    # pretend we have a csv_analysis with a converted table for this url
    check = await fake_check(parsing_table=True)
    md5 = check["parsing_table"]
    await db.execute(f'CREATE TABLE "{md5}"(id serial)')

    # check table is there before purge
    res = await db.fetchrow("SELECT tablename FROM pg_catalog.pg_tables WHERE tablename = $1", md5)
    assert res is not None

    # pretend the resource URL have been updated
    await db.execute("UPDATE catalog SET url = 'https://example.com/resource-0'")

    # purge
    await purge_csv_tables(quiet=False, hard_delete=False)

    # check table is gone
    res = await db.fetchrow("SELECT tablename FROM pg_catalog.pg_tables WHERE tablename = $1", md5)
    assert res is None
    res = await db.fetchrow("SELECT * FROM tables_index WHERE parsing_table = $1", md5)
    assert res is None


@pytest.mark.parametrize(
    "_kwargs",
    (
        # in both cases by construction the number of
        # remaining tables should be the value of the kwarg
        {"retention_days": 6},
        {"retention_tables": 4},
    ),
)
async def test_purge_selected_csv_tables(setup_catalog, db, fake_check, _kwargs):
    """Test the purge_selected_csv_tables CLI command"""
    # pretend we have a bunch of tables
    nb = 10
    tables = []
    for k in range(1, nb + 1):
        check = await fake_check(
            resource=k,
            parsing_table=True,
            resource_id=RESOURCE_ID[: -len(str(k))] + str(k),
        )
        md5 = check["parsing_table"]
        tables.append(md5)
        await db.execute(f'CREATE TABLE "{md5}"(id serial)')
        await db.execute(
            "INSERT INTO tables_index(parsing_table, csv_detective, resource_id, url) VALUES($1, $2, $3, $4)",
            md5,
            "{}",
            check.get("resource_id"),
            check.get("url"),
        )
        # setting that each resource was created on a specific day from today
        await db.execute(
            f"UPDATE tables_index SET created_at = $1 WHERE parsing_table = '{md5}'",
            datetime.now(timezone.utc) - timedelta(days=k - 1),
        )

    tb_idx = await db.fetch("SELECT * FROM tables_index")
    assert len(tb_idx) == nb
    checks = await db.fetch("SELECT * FROM checks")
    assert len(checks) == nb
    assert all(check["parsing_table"] is not None for check in checks)

    await purge_selected_csv_tables(**_kwargs)

    tb_idx = await db.fetch("SELECT * FROM tables_index")
    expected_count = list(_kwargs.values())[0]
    assert len(tb_idx) == expected_count

    # by construction, the tables we keep are the X first ones we created
    assert all(tb["parsing_table"] in tables[:expected_count] for tb in tb_idx)

    for idx, table_name in enumerate(tables):
        if idx + 1 <= expected_count:
            await db.fetch(f'SELECT * FROM "{table_name}"')
            check = await db.fetch(
                f"SELECT * FROM checks WHERE resource_id='{RESOURCE_ID[: -len(str(idx + 1))] + str(idx + 1)}'"
            )
            assert len(check) == 1
            assert check[0]["parsing_table"] == table_name
        else:
            with pytest.raises(UndefinedTableError):
                await db.execute(f'SELECT * FROM "{table_name}"')
            check = await db.fetch(
                f"SELECT * FROM checks WHERE resource_id='{RESOURCE_ID[: -len(str(idx + 1))] + str(idx + 1)}'"
            )
            assert len(check) == 1
            assert check[0]["parsing_table"] is None<|MERGE_RESOLUTION|>--- conflicted
+++ resolved
@@ -4,16 +4,12 @@
 import pytest
 from asyncpg.exceptions import UndefinedTableError
 
-<<<<<<< HEAD
-from tests.conftest import RESOURCE_ID
+from tests.conftest import RESOURCE_ID, RESOURCE_URL
 from udata_hydra.cli import (
     purge_checks,
     purge_csv_tables,
     purge_selected_csv_tables,
 )
-=======
-from tests.conftest import RESOURCE_ID, RESOURCE_URL
->>>>>>> 3fd7572e
 
 pytestmark = pytest.mark.asyncio
 nest_asyncio.apply()
