import asyncio
import logging
import time
from collections import defaultdict
from urllib.parse import urlparse

import aiohttp
from asyncpg import Record

from udata_hydra import config, context
from udata_hydra.analysis.resource import analyse_resource
from udata_hydra.crawl.helpers import (
    convert_headers,
    fix_surrogates,
    has_nice_head,
    is_domain_backoff,
)
from udata_hydra.crawl.preprocess_check_data import preprocess_check_data
from udata_hydra.db.resource import Resource
from udata_hydra.utils import queue

RESOURCE_RESPONSE_STATUSES = {
    "OK": "ok",
    "TIMEOUT": "timeout",
    "ERROR": "error",
    "BACKOFF": "backoff",
}

log = logging.getLogger("udata-hydra")


results: defaultdict = defaultdict(int)


async def check_batch_resources(to_parse: list[Record]) -> None:
    """Check a batch of resources"""
    context.monitor().set_status("Checking resources...")
    tasks: list = []
    async with aiohttp.ClientSession(
        timeout=None, headers={"user-agent": config.USER_AGENT}
    ) as session:
        for row in to_parse:
            tasks.append(
                check_resource(
                    url=row["url"],
                    resource_id=row["resource_id"],
                    session=session,
                    worker_priority="low",
                )
            )
        for task in asyncio.as_completed(tasks):
            result = await task
            results[result] += 1
            context.monitor().refresh(results)


async def check_resource(
    url: str,
    resource_id: str,
    session,
    sleep: float = 0,
    method: str = "head",
    worker_priority: str = "default",
    force_analysis: bool = False,
) -> str:
    log.debug(f"check {url}, sleep {sleep}, method {method}")

    # Update resource status to CRAWLING_URL
    await Resource.update(resource_id, data={"status": "CRAWLING_URL"})

    if sleep:
        await asyncio.sleep(sleep)

    url_parsed = urlparse(url)
    domain = url_parsed.netloc

    if not domain:
        log.warning(f"[warning] not netloc in url, skipping {url}")
        # Process the check data. If it has changed, it will be sent to udata
        await preprocess_check_data(
            {
                "resource_id": resource_id,
                "url": url,
                "error": "Not netloc in url",
                "timeout": False,
            }
        )
        return RESOURCE_RESPONSE_STATUSES["ERROR"]

    should_backoff, reason = await is_domain_backoff(domain)
    if should_backoff:
        log.info(f"backoff {domain} ({reason})")
        # skip this URL, it will come back in a next batch
        await Resource.update(resource_id, data={"status": "BACKOFF", "priority": False})
        return RESOURCE_RESPONSE_STATUSES["BACKOFF"]

    try:
        start = time.time()
        timeout = aiohttp.ClientTimeout(total=5)
        _method = getattr(session, method)
        async with _method(url, timeout=timeout, allow_redirects=True) as resp:
            end = time.time()
            if method != "get" and not has_nice_head(resp):
                return await check_resource(
                    url,
                    resource_id,
                    session,
                    force_analysis=force_analysis,
                    method="get",
                    worker_priority=worker_priority,
                )
            resp.raise_for_status()

            # Preprocess the check data. If it has changed, it will be sent to udata
            new_check, last_check = await preprocess_check_data(
                {
                    "resource_id": resource_id,
                    "url": url,
                    "domain": domain,
                    "status": resp.status,
                    "headers": convert_headers(resp.headers),
                    "timeout": False,
                    "response_time": end - start,
                },
            )

            # Update resource status to TO_ANALYSE_RESOURCE
            await Resource.update(resource_id, data={"status": "TO_ANALYSE_RESOURCE"})

            # Enqueue the resource for analysis
<<<<<<< HEAD
            queue.enqueue(analyse_resource, new_check["id"], last_check, _priority=worker_priority)
=======
            queue.enqueue(
                analyse_resource,
                check["id"],
                is_first_check,
                force_analysis,
                _priority=worker_priority,
            )
>>>>>>> e59b777c

            return RESOURCE_RESPONSE_STATUSES["OK"]

    except asyncio.exceptions.TimeoutError:
        # Process the check data. If it has changed, it will be sent to udata
        await preprocess_check_data(
            {
                "resource_id": resource_id,
                "url": url,
                "domain": domain,
                "timeout": True,
            }
        )

        # Reset resource status so that it's not forbidden to be checked again
        await Resource.update(resource_id=resource_id, data={"status": None})

        return RESOURCE_RESPONSE_STATUSES["TIMEOUT"]

    # TODO: debug AssertionError, should be caught in DB now
    # File "[...]aiohttp/connector.py", line 991, in _create_direct_connection
    # assert port is not None
    # UnicodeError: encoding with 'idna' codec failed (UnicodeError: label too long)
    # eg http://%20Localisation%20des%20acc%C3%A8s%20des%20offices%20de%20tourisme
    except (
        aiohttp.client_exceptions.ClientError,
        AssertionError,
        UnicodeError,
    ) as e:
        error = getattr(e, "message", None) or str(e)
        # Process the check data. If it has changed, it will be sent to udata
        await preprocess_check_data(
            {
                "resource_id": resource_id,
                "url": url,
                "domain": domain,
                "timeout": False,
                "error": fix_surrogates(error),
                "headers": convert_headers(getattr(e, "headers", {})),
                "status": getattr(e, "status", None),
            }
        )

        log.warning(f"Crawling error for url {url}", exc_info=e)

        # Reset resource status so that it's not forbidden to be checked again
        await Resource.update(resource_id=resource_id, data={"status": None})

        return RESOURCE_RESPONSE_STATUSES["ERROR"]<|MERGE_RESOLUTION|>--- conflicted
+++ resolved
@@ -128,17 +128,13 @@
             await Resource.update(resource_id, data={"status": "TO_ANALYSE_RESOURCE"})
 
             # Enqueue the resource for analysis
-<<<<<<< HEAD
-            queue.enqueue(analyse_resource, new_check["id"], last_check, _priority=worker_priority)
-=======
             queue.enqueue(
                 analyse_resource,
-                check["id"],
-                is_first_check,
+                new_check["id"],
+                last_check,
                 force_analysis,
                 _priority=worker_priority,
             )
->>>>>>> e59b777c
 
             return RESOURCE_RESPONSE_STATUSES["OK"]
 
