--- conflicted
+++ resolved
@@ -25,13 +25,8 @@
 
 # -- Webhook integration config -- #
 ENABLE_WEBHOOK = True
-<<<<<<< HEAD
-UDATA_URI = 'http://dev.local:7000/api/2/'
-UDATA_URI_API_KEY = None
-=======
 UDATA_URI = 'http://dev.local:7000/api/2'
 UDATA_URI_API_KEY = ''
->>>>>>> fed48ab0
 
 # Save resource to minio or not
 SAVE_TO_MINIO = False