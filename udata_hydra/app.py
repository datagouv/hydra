import json
import logging

from datetime import datetime, timedelta

from aiohttp import web
from dateutil.parser import parse as date_parser, ParserError
from humanfriendly import parse_timespan
from marshmallow import Schema, fields, ValidationError

from udata_hydra import context, config
from udata_hydra.crawl import get_excluded_clause
from udata_hydra.utils.minio import delete_resource_from_minio


log = logging.getLogger("aiohttp.access")
routes = web.RouteTableDef()


class CheckSchema(Schema):
    check_id = fields.Integer(data_key="id")
    catalog_id = fields.Integer()
    url = fields.Str()
    domain = fields.Str()
    created_at = fields.DateTime()
    status = fields.Integer()
    headers = fields.Function(
        lambda obj: json.loads(obj["headers"]) if obj["headers"] else {}
    )
    timeout = fields.Boolean()
    response_time = fields.Float()
    error = fields.Str()
    dataset_id = fields.Str()
    resource_id = fields.UUID()
    deleted = fields.Boolean()


class ResourceDocument(Schema):
    id = fields.Str(required=True)
    url = fields.Str(required=True)
    format = fields.Str(allow_none=True)
    title = fields.Str(required=True)
    schema = fields.Dict()
    description = fields.Str(allow_none=True)
    filetype = fields.Str(required=True)
    type = fields.Str(required=True)
    mime = fields.Str(allow_none=True)
    filesize = fields.Int(allow_none=True)
    checksum_type = fields.Str(allow_none=True)
    checksum_value = fields.Str(allow_none=True)
    created_at = fields.DateTime(required=True)
    modified = fields.DateTime(required=True)
    published = fields.DateTime(required=True)
    extras = fields.Dict()
    harvest = fields.Dict()


class ResourceQuery(Schema):
    dataset_id = fields.Str(required=True)
    resource_id = fields.Str(required=True)
    document = fields.Nested(ResourceDocument(), allow_none=True)


def _get_args(request):
    url = request.query.get("url")
    resource_id = request.query.get("resource_id")
    if not url and not resource_id:
        raise web.HTTPBadRequest()
    return url, resource_id


@routes.post("/api/resource/created/")
async def resource_created(request):
<<<<<<< HEAD
    payload = await request.json()

    dataset_id = payload["meta"]["dataset_id"]
    resource = payload["document"]
    key = payload['key']
=======
    try:
        payload = await request.json()
        valid_payload = ResourceQuery().load(payload)
    except ValidationError as err:
        raise web.HTTPBadRequest(text=json.dumps(err.messages))

    resource = valid_payload["document"]
    if not resource:
        raise web.HTTPBadRequest(text='Missing document body')

    dataset_id = valid_payload["dataset_id"]
    resource_id = valid_payload['resource_id']
>>>>>>> fed48ab0

    pool = await context.pool()
    async with pool.acquire() as connection:
        # Insert new resource in catalog table and mark as high priority for crawling
        q = f"""
                INSERT INTO catalog (dataset_id, resource_id, url, deleted, priority, initialization)
<<<<<<< HEAD
                VALUES ('{dataset_id}', '{key}', '{resource["url"]}', FALSE, TRUE, FALSE)
=======
                VALUES ('{dataset_id}', '{resource_id}', '{resource["url"]}', FALSE, TRUE, FALSE)
>>>>>>> fed48ab0
                ON CONFLICT (dataset_id, resource_id, url) DO UPDATE SET priority = TRUE;"""
        await connection.execute(q)

    return web.json_response({'message': 'created'})


@routes.post("/api/resource/updated/")
async def resource_updated(request):
<<<<<<< HEAD
    payload = await request.json()

    dataset_id = payload["meta"]["dataset_id"]
    resource = payload["document"]
    key = payload['key']
=======
    try:
        payload = await request.json()
        valid_payload = ResourceQuery().load(payload)
    except ValidationError as err:
        raise web.HTTPBadRequest(text=json.dumps(err.messages))

    resource = valid_payload["document"]
    if not resource:
        raise web.HTTPBadRequest(text='Missing document body')

    dataset_id = valid_payload["dataset_id"]
    resource_id = valid_payload['resource_id']
>>>>>>> fed48ab0

    pool = await context.pool()
    async with pool.acquire() as connection:
        # Make resource high priority for crawling
        # Check if resource is in catalog then insert or update into table
<<<<<<< HEAD
        q = f"""SELECT * FROM catalog WHERE resource_id = '{key}';"""
        res = await connection.fetch(q)
        if (len(res) != 0):
            q = f"""UPDATE catalog SET priority = TRUE, url = '{resource["url"]}' WHERE resource_id = '{key}';"""
        else:
            q = f"""
                    INSERT INTO catalog (dataset_id, resource_id, url, deleted, priority, initialization)
                    VALUES ('{dataset_id}', '{key}', '{resource["url"]}', FALSE, TRUE, FALSE)
=======
        q = f"""SELECT * FROM catalog WHERE resource_id = '{resource_id}';"""
        res = await connection.fetch(q)
        if (len(res) != 0):
            q = f"""UPDATE catalog SET priority = TRUE WHERE resource_id = '{resource_id}';"""
        else:
            q = f"""
                    INSERT INTO catalog (dataset_id, resource_id, url, deleted, priority, initialization)
                    VALUES ('{dataset_id}', '{resource_id}', '{resource["url"]}', FALSE, TRUE, FALSE)
>>>>>>> fed48ab0
                    ON CONFLICT (dataset_id, resource_id, url) DO UPDATE SET priority = TRUE;"""
        await connection.execute(q)

    return web.json_response({'message': 'updated'})


@routes.post("/api/resource/deleted/")
async def resource_deleted(request):
<<<<<<< HEAD
    payload = await request.json()

    dataset_id = payload["meta"]["dataset_id"]
    key = payload['key']
=======
    try:
        payload = await request.json()
        valid_payload = ResourceQuery().load(payload)
    except ValidationError as err:
        raise web.HTTPBadRequest(text=json.dumps(err.messages))

    dataset_id = valid_payload["dataset_id"]
    resource_id = valid_payload['resource_id']
>>>>>>> fed48ab0

    pool = await context.pool()
    async with pool.acquire() as connection:
        if config.SAVE_TO_MINIO:
<<<<<<< HEAD
            delete_resource_from_minio(dataset_id, key)
        # Mark resource as deleted in catalog table
        q = f"""UPDATE catalog SET deleted = TRUE WHERE resource_id = '{key}';"""
=======
            delete_resource_from_minio(dataset_id, resource_id)
        # Mark resource as deleted in catalog table
        q = f"""UPDATE catalog SET deleted = TRUE WHERE resource_id = '{resource_id}';"""
>>>>>>> fed48ab0
        await connection.execute(q)

    return web.json_response({'message': 'deleted'})


@routes.get("/api/checks/latest/")
async def get_check(request):
    url, resource_id = _get_args(request)
    column = "url" if url else "resource_id"
    q = f"""
    SELECT catalog.id as catalog_id, checks.id as check_id, *
    FROM checks, catalog
    WHERE checks.id = catalog.last_check
    AND catalog.{column} = $1
    """
    data = await request.app["pool"].fetchrow(q, url or resource_id)
    if not data:
        raise web.HTTPNotFound()
    if data["deleted"]:
        raise web.HTTPGone()
    return web.json_response(CheckSchema().dump(dict(data)))


@routes.get("/api/checks/all/")
async def get_checks(request):
    url, resource_id = _get_args(request)
    column = "url" if url else "resource_id"
    q = f"""
    SELECT catalog.id as catalog_id, checks.id as check_id, *
    FROM checks, catalog
    WHERE catalog.{column} = $1
    AND catalog.url = checks.url
    ORDER BY created_at DESC
    """
    data = await request.app["pool"].fetch(q, url or resource_id)
    if not data:
        raise web.HTTPNotFound()
    return web.json_response([CheckSchema().dump(dict(r)) for r in data])


@routes.get("/api/changed/")
async def get_changed(request):
    """Detect if a resource has changed

    Returns 204 if no hint available
    """
    url, resource_id = _get_args(request)
    column = "url" if url else "resource_id"

    # do we have a last-modified on the latest check?
    q = f"""
    SELECT
        checks.headers->>'last-modified' as last_modified,
        checks.headers->>'content-length' as content_length,
        catalog.url
    FROM checks, catalog
    WHERE checks.id = catalog.last_check
    AND catalog.{column} = $1
    """
    data = await request.app["pool"].fetchrow(q, url or resource_id)
    if not data:
        raise web.HTTPNotFound()
    if data["last_modified"]:
        try:
            return web.json_response(
                {
                    # this is GMT so we should be able to safely ignore tz info
                    "changed_at": date_parser(
                        data["last_modified"], ignoretz=True
                    ).isoformat(),
                    "detection": "last-modified",
                }
            )
        except ParserError:
            pass

    # switch to content-length comparison
    if not data["content_length"]:
        raise web.HTTPNoContent(text="")
    q = """
    SELECT
        created_at,
        checks.headers->>'content-length' as content_length
    FROM checks
    WHERE url = $1
    ORDER BY created_at DESC
    """
    data = await request.app["pool"].fetch(q, data["url"])
    # not enough checks to make a comparison
    if len(data) <= 1:
        raise web.HTTPNoContent(text="")
    changed_at = None
    last_length = None
    previous_date = None
    for check in data:
        if not check["content_length"]:
            continue
        if not last_length:
            last_length = check["content_length"]
        else:
            if check["content_length"] != last_length:
                changed_at = previous_date
                break
        previous_date = check["created_at"]
    if changed_at:
        return web.json_response(
            {
                "changed_at": changed_at.isoformat(),
                "detection": "content-length",
            }
        )
    else:
        raise web.HTTPNoContent(text="")


@routes.get("/api/status/")
async def status(request):
    q = f"""
        SELECT
            SUM(CASE WHEN last_check IS NULL THEN 1 ELSE 0 END) AS count_left,
            SUM(CASE WHEN last_check IS NOT NULL THEN 1 ELSE 0 END) AS count_checked
        FROM catalog
        WHERE {get_excluded_clause()}
        AND catalog.deleted = False
    """
    stats_catalog = await request.app["pool"].fetchrow(q)

    since = parse_timespan(config.SINCE)
    since = datetime.utcnow() - timedelta(seconds=since)
    q = f"""
        SELECT
            SUM(CASE WHEN checks.created_at <= $1 THEN 1 ELSE 0 END) AS count_outdated
            --, SUM(CASE WHEN checks.created_at > $1 THEN 1 ELSE 0 END) AS count_fresh
        FROM catalog, checks
        WHERE {get_excluded_clause()}
        AND catalog.last_check = checks.id
        AND catalog.deleted = False
    """
    stats_checks = await request.app["pool"].fetchrow(q, since)

    count_left = stats_catalog["count_left"] + (
        stats_checks["count_outdated"] or 0
    )
    # all w/ a check, minus those with an outdated checked
    count_checked = stats_catalog["count_checked"] - (
        stats_checks["count_outdated"] or 0
    )
    total = stats_catalog["count_left"] + stats_catalog["count_checked"]
    rate_checked = round(stats_catalog["count_checked"] / total * 100, 1)
    rate_checked_fresh = round(count_checked / total * 100, 1)

    return web.json_response(
        {
            "total": total,
            "pending_checks": count_left,
            "fresh_checks": count_checked,
            "checks_percentage": rate_checked,
            "fresh_checks_percentage": rate_checked_fresh,
        }
    )


@routes.get("/api/stats/")
async def stats(request):
    q = f"""
        SELECT count(*) AS count_checked
        FROM catalog
        WHERE {get_excluded_clause()}
        AND last_check IS NOT NULL
        AND catalog.deleted = False
    """
    stats_catalog = await request.app["pool"].fetchrow(q)

    q = f"""
        SELECT
            SUM(CASE WHEN error IS NULL AND timeout = False THEN 1 ELSE 0 END) AS count_ok,
            SUM(CASE WHEN error IS NOT NULL THEN 1 ELSE 0 END) AS count_error,
            SUM(CASE WHEN timeout = True THEN 1 ELSE 0 END) AS count_timeout
        FROM catalog, checks
        WHERE {get_excluded_clause()}
        AND catalog.last_check = checks.id
        AND catalog.deleted = False
    """
    stats_status = await request.app["pool"].fetchrow(q)

    def cmp_rate(key):
        if stats_catalog["count_checked"] == 0:
            return 0
        return round(
            stats_status[key] / stats_catalog["count_checked"] * 100, 1
        )

    q = f"""
        SELECT status, count(*) as count FROM checks, catalog
        WHERE catalog.last_check = checks.id
        AND status IS NOT NULL
        AND {get_excluded_clause()}
        AND last_check IS NOT NULL
        AND catalog.deleted = False
        GROUP BY status
        ORDER BY count DESC;
    """
    res = await request.app["pool"].fetch(q)

    return web.json_response(
        {
            "status": sorted(
                [
                    {
                        "label": s,
                        "count": stats_status[f"count_{s}"] or 0,
                        "percentage": cmp_rate(f"count_{s}"),
                    }
                    for s in ["error", "timeout", "ok"]
                ],
                key=lambda x: x["count"],
                reverse=True,
            ),
            "status_codes": [
                {
                    "code": r["status"],
                    "count": r["count"],
                    "percentage": round(
                        r["count"] / sum(r["count"] for r in res) * 100, 1
                    ),
                }
                for r in res
            ],
        }
    )


async def app_factory():
    async def app_startup(app):
        app["pool"] = await context.pool()

    async def app_cleanup(app):
        if "pool" in app:
            await app["pool"].close()

    app = web.Application()
    app.add_routes(routes)
    app.on_startup.append(app_startup)
    app.on_cleanup.append(app_cleanup)
    return app


if __name__ == "__main__":
    web.run_app(app_factory())<|MERGE_RESOLUTION|>--- conflicted
+++ resolved
@@ -71,13 +71,6 @@
 
 @routes.post("/api/resource/created/")
 async def resource_created(request):
-<<<<<<< HEAD
-    payload = await request.json()
-
-    dataset_id = payload["meta"]["dataset_id"]
-    resource = payload["document"]
-    key = payload['key']
-=======
     try:
         payload = await request.json()
         valid_payload = ResourceQuery().load(payload)
@@ -90,18 +83,13 @@
 
     dataset_id = valid_payload["dataset_id"]
     resource_id = valid_payload['resource_id']
->>>>>>> fed48ab0
 
     pool = await context.pool()
     async with pool.acquire() as connection:
         # Insert new resource in catalog table and mark as high priority for crawling
         q = f"""
                 INSERT INTO catalog (dataset_id, resource_id, url, deleted, priority, initialization)
-<<<<<<< HEAD
-                VALUES ('{dataset_id}', '{key}', '{resource["url"]}', FALSE, TRUE, FALSE)
-=======
                 VALUES ('{dataset_id}', '{resource_id}', '{resource["url"]}', FALSE, TRUE, FALSE)
->>>>>>> fed48ab0
                 ON CONFLICT (dataset_id, resource_id, url) DO UPDATE SET priority = TRUE;"""
         await connection.execute(q)
 
@@ -110,13 +98,6 @@
 
 @routes.post("/api/resource/updated/")
 async def resource_updated(request):
-<<<<<<< HEAD
-    payload = await request.json()
-
-    dataset_id = payload["meta"]["dataset_id"]
-    resource = payload["document"]
-    key = payload['key']
-=======
     try:
         payload = await request.json()
         valid_payload = ResourceQuery().load(payload)
@@ -129,31 +110,19 @@
 
     dataset_id = valid_payload["dataset_id"]
     resource_id = valid_payload['resource_id']
->>>>>>> fed48ab0
 
     pool = await context.pool()
     async with pool.acquire() as connection:
         # Make resource high priority for crawling
         # Check if resource is in catalog then insert or update into table
-<<<<<<< HEAD
-        q = f"""SELECT * FROM catalog WHERE resource_id = '{key}';"""
-        res = await connection.fetch(q)
-        if (len(res) != 0):
-            q = f"""UPDATE catalog SET priority = TRUE, url = '{resource["url"]}' WHERE resource_id = '{key}';"""
-        else:
-            q = f"""
-                    INSERT INTO catalog (dataset_id, resource_id, url, deleted, priority, initialization)
-                    VALUES ('{dataset_id}', '{key}', '{resource["url"]}', FALSE, TRUE, FALSE)
-=======
         q = f"""SELECT * FROM catalog WHERE resource_id = '{resource_id}';"""
         res = await connection.fetch(q)
         if (len(res) != 0):
-            q = f"""UPDATE catalog SET priority = TRUE WHERE resource_id = '{resource_id}';"""
+            q = f"""UPDATE catalog SET priority = TRUE, url = '{resource["url"]}' WHERE resource_id = '{resource_id}';"""
         else:
             q = f"""
                     INSERT INTO catalog (dataset_id, resource_id, url, deleted, priority, initialization)
                     VALUES ('{dataset_id}', '{resource_id}', '{resource["url"]}', FALSE, TRUE, FALSE)
->>>>>>> fed48ab0
                     ON CONFLICT (dataset_id, resource_id, url) DO UPDATE SET priority = TRUE;"""
         await connection.execute(q)
 
@@ -162,12 +131,6 @@
 
 @routes.post("/api/resource/deleted/")
 async def resource_deleted(request):
-<<<<<<< HEAD
-    payload = await request.json()
-
-    dataset_id = payload["meta"]["dataset_id"]
-    key = payload['key']
-=======
     try:
         payload = await request.json()
         valid_payload = ResourceQuery().load(payload)
@@ -176,20 +139,13 @@
 
     dataset_id = valid_payload["dataset_id"]
     resource_id = valid_payload['resource_id']
->>>>>>> fed48ab0
 
     pool = await context.pool()
     async with pool.acquire() as connection:
         if config.SAVE_TO_MINIO:
-<<<<<<< HEAD
-            delete_resource_from_minio(dataset_id, key)
-        # Mark resource as deleted in catalog table
-        q = f"""UPDATE catalog SET deleted = TRUE WHERE resource_id = '{key}';"""
-=======
             delete_resource_from_minio(dataset_id, resource_id)
         # Mark resource as deleted in catalog table
         q = f"""UPDATE catalog SET deleted = TRUE WHERE resource_id = '{resource_id}';"""
->>>>>>> fed48ab0
         await connection.execute(q)
 
     return web.json_response({'message': 'deleted'})
