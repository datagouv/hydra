--- conflicted
+++ resolved
@@ -11,11 +11,7 @@
 from aiohttp import ClientResponse
 from dotenv import load_dotenv
 
-<<<<<<< HEAD
-from udata_hydra import config, context
-=======
 from udata_hydra import config
->>>>>>> fed48ab0
 from udata_hydra.utils.http import send
 from udata_hydra.utils.json import is_json_file
 from udata_hydra.utils.minio import save_resource_to_minio
@@ -101,7 +97,6 @@
 
                 # Try to read first 1000 rows with pandas
                 pd.read_csv(tmp_file.name, sep=delimiter, encoding=encoding, nrows=1000)
-<<<<<<< HEAD
 
                 if config.SAVE_TO_MINIO:
                     save_resource_to_minio(tmp_file, dataset_id, resource_id)
@@ -112,19 +107,6 @@
                         dataset_id,
                         resource_id
                     ])
-=======
-                if config.SAVE_TO_MINIO:
-                    save_resource_to_minio(tmp_file, dataset_id, resource_id)
-                    storage_location = {
-                        "netloc": os.getenv("MINIO_URL"),
-                        "bucket": os.getenv("MINIO_BUCKET"),
-                        "key": MINIO_FOLDER
-                        + "/"
-                        + dataset_id
-                        + "/"
-                        + resource_id,
-                    }
->>>>>>> fed48ab0
                     log.debug(
                         f"Sending message to udata for resource stored {resource_id} in dataset {dataset_id}"
                     )
@@ -144,7 +126,6 @@
         document = {
             'analysis:error': None,
             'analysis:filesize': filesize,
-<<<<<<< HEAD
             'analysis:mime': mime_type,
         }
         # Check if checksum has been modified
@@ -152,22 +133,13 @@
         if checksum_modified:
             document['analysis:checksum_last_modified'] = datetime.now().isoformat()
 
-=======
-            'analysis:mime': mime_type
-        }
->>>>>>> fed48ab0
         await send(dataset_id=dataset_id,
                    resource_id=resource_id,
                    document=document)
     except IOError:
-<<<<<<< HEAD
         error = "File too large to download"
         document = {
             'analysis:error': error,
-=======
-        document = {
-            'analysis:error': "File too large to download",
->>>>>>> fed48ab0
             'analysis:filesize': None,
             'analysis:mime': None,
         }
