--- conflicted
+++ resolved
@@ -144,17 +144,12 @@
         log.error("Resource not found in catalog")
         return
     async with aiohttp.ClientSession(timeout=None) as session:
-<<<<<<< HEAD
         await crawl_check_resource(
-            url=res[0], resource_id=None, session=session, method=method, worker_priority="high"
-=======
-        await crawl_check_url(
             url=resource["url"],
             resource_id=resource_id,
             session=session,
             method=method,
             worker_priority="high",
->>>>>>> b624af24
         )
 
 
