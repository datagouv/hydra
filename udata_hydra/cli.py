--- conflicted
+++ resolved
@@ -12,11 +12,6 @@
 import typer
 from asyncpg import Record
 from humanfriendly import parse_size
-<<<<<<< HEAD
-=======
-from minicli import cli, wrap
-from minicli import run as minicli_run
->>>>>>> b56cedcc
 from progressist import ProgressBar
 
 from udata_hydra import config
@@ -287,7 +282,7 @@
             log.warning(f"Failed to clean temporary external data for {url}: {e}")
 
 
-@cli(name="analyse-geojson")
+@cli.command(name="analyse-geojson")
 async def analyse_geojson_cli(
     check_id: str | None = None,
     url: str | None = None,
@@ -318,11 +313,7 @@
     await analyse_geojson(check=dict(check))
 
 
-<<<<<<< HEAD
-@cli.command(name="analyse-geojson")
-async def analyse_geojson_cli(
-=======
-@cli(name="convert-csv-to-geojson")
+@cli.command(name="convert-csv-to-geojson")
 async def convert_csv_to_geojson_cli(csv_filepath: str):
     """Convert a CSV file to GeoJSON format using udata-hydra analysis functions.
 
@@ -396,7 +387,7 @@
         traceback.print_exc()
 
 
-@cli(name="convert-geojson-to-pmtiles")
+@cli.command(name="convert-geojson-to-pmtiles")
 async def convert_geojson_to_pmtiles_cli(geojson_filepath: str):
     """Convert a GeoJSON file to PMTiles format using udata-hydra analysis functions.
 
@@ -435,9 +426,8 @@
         traceback.print_exc()
 
 
-@cli(name="analyse-parquet")
+@cli.command(name="analyse-parquet")
 async def analyse_parquet_cli(
->>>>>>> b56cedcc
     check_id: str | None = None,
     url: str | None = None,
     resource_id: str | None = None,
@@ -473,7 +463,12 @@
     download: bool = typer.Option(False, help="Download files or just list them"),
     max_size: str = typer.Option("100M", help="Maximum size for one file (from headers)"),
 ):
-    """Get a csv sample from latest checks"""
+    """Get a csv sample from latest checks
+
+    :size: Size of the sample (how many files to query)
+    :download: Download files or just list them
+    :max_size: Maximum size for one file (from headers)
+    """
     max_size_bytes: int = parse_size(max_size)
     start_q = f"""
         SELECT catalog.resource_id, catalog.dataset_id, checks.url,
@@ -581,15 +576,11 @@
     log.info(f"Deleted {deleted} checks.")
 
 
-<<<<<<< HEAD
 @cli.command()
 async def purge_csv_tables(
     quiet: bool = typer.Option(False, help="Ignore logs except for errors"),
+    hard_delete: bool = False,
 ) -> None:
-=======
-@cli
-async def purge_csv_tables(quiet: bool = False, hard_delete: bool = False) -> None:
->>>>>>> b56cedcc
     """Delete converted CSV tables for resources url no longer in catalog"""
     # TODO: check if we should use parsing_table from table_index?
     # And are they necessarily in sync?
@@ -699,10 +690,7 @@
         raise e
 
 
-<<<<<<< HEAD
-@cli.command()
-=======
-@cli
+@cli.command()
 async def insert_url_into_catalog(url: str, resource_id: str):
     """Insert a URL into the catalog
     Useful for local tests, instead of having to resync the whole catalog for one new URL
@@ -745,8 +733,7 @@
         raise e
 
 
-@cli
->>>>>>> b56cedcc
+@cli.command()
 async def purge_selected_csv_tables(
     retention_days: int | None = None,
     retention_tables: int | None = None,
@@ -806,7 +793,6 @@
         await context["conn"][db].close()
 
 
-<<<<<<< HEAD
 def main():
     """Main entry point for the CLI"""
     try:
@@ -815,11 +801,6 @@
         asyncio.run(cli())
     finally:
         asyncio.run(cleanup())
-=======
-def run():
-    """Main CLI entry point"""
-    minicli_run()
->>>>>>> b56cedcc
 
 
 if __name__ == "__main__":
