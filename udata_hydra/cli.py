--- conflicted
+++ resolved
@@ -139,17 +139,7 @@
             log.error(e)
 
 
-<<<<<<< HEAD
-@cli.command()
-async def check_resource(
-    resource_id: str = typer.Argument(..., help="Resource ID to check"),
-    method: str = typer.Option("get", help="HTTP method to use"),
-    force_analysis: bool = typer.Option(
-        True, help="Force analysis even if resource hasn't changed"
-    ),
-):
-=======
-@cli(name="download-resource")
+@cli.command(name="download-resource")
 async def download_resource_cli(resource_id: str, output_dir: str | None = None):
     """Download a resource from the catalog
 
@@ -175,9 +165,14 @@
         raise
 
 
-@cli
-async def check_resource(resource_id: str, method: str = "get", force_analysis: bool = True):
->>>>>>> a8b5e42d
+@cli.command()
+async def check_resource(
+    resource_id: str = typer.Argument(..., help="Resource ID to check"),
+    method: str = typer.Option("get", help="HTTP method to use"),
+    force_analysis: bool = typer.Option(
+        True, help="Force analysis even if resource hasn't changed"
+    ),
+):
     """Trigger a complete check for a given resource_id"""
     resource: asyncpg.Record | None = await Resource.get(resource_id)
     if not resource:
@@ -194,14 +189,7 @@
         )
 
 
-<<<<<<< HEAD
-@cli.command(name="analyse-csv")
-async def analyse_csv_cli(
-    check_id: str | None = typer.Option(None, help="Check ID to analyze"),
-    url: str | None = typer.Option(None, help="URL to analyze"),
-    debug_insert: bool = typer.Option(False, help="Enable debug mode for insertion"),
-=======
-@cli(name="analyse-resource")
+@cli.command(name="analyse-resource")
 async def analyse_resource_cli(resource_id: str):
     """Trigger a resource analysis, mainly useful for local debug (with breakpoints)"""
     check: Record | None = await Check.get_by_resource_id(resource_id)
@@ -211,13 +199,12 @@
     await analyse_resource(check=check, last_check=None, force_analysis=True)
 
 
-@cli(name="analyse-csv")
+@cli.command(name="analyse-csv")
 async def analyse_csv_cli(
-    check_id: str | None = None,
-    url: str | None = None,
-    resource_id: str | None = None,
-    debug_insert: bool = False,
->>>>>>> a8b5e42d
+    check_id: str | None = typer.Option(None, help="Check ID to analyze"),
+    url: str | None = typer.Option(None, help="URL to analyze"),
+    resource_id: str | None = typer.Option(None, help="Resource ID to analyze"),
+    debug_insert: bool = typer.Option(False, help="Enable debug mode for insertion"),
 ):
     """Trigger a csv analysis from a check_id, an url or a resource_id
     Try to get the check from the check ID, then from the URL
@@ -244,7 +231,7 @@
     await analyse_csv(check=check, debug_insert=debug_insert)
 
 
-@cli(name="analyse-geojson")
+@cli.command(name="analyse-geojson")
 async def analyse_geojson_cli(
     check_id: str | None = None,
     url: str | None = None,
@@ -447,7 +434,7 @@
         log.info("Nothing to delete.")
 
 
-@cli
+@cli.command()
 async def insert_resource_into_catalog(resource_id: str):
     """Insert a resource into the catalog
     Useful for local tests, instead of having to resync the whole catalog for one new resource
@@ -496,7 +483,7 @@
         raise e
 
 
-@cli
+@cli.command()
 async def purge_selected_csv_tables(
     retention_days: int | None = None,
     retention_tables: int | None = None,
