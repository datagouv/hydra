--- conflicted
+++ resolved
@@ -30,22 +30,9 @@
         self.configuration = configuration
         self.check()
 
-<<<<<<< HEAD
-    def load_pyproject_info(self) -> None:
-        """Get more info about the app from pyproject.toml"""
-        project_info: dict = {}
-        try:
-            with open(Path("pyproject.toml"), "rb") as f:
-                project_info = tomllib.load(f)["project"]
-        except Exception as e:
-            log.error(f"Error while getting pyproject.toml info: {str(e)}")
-        self.configuration["APP_NAME"] = project_info.get("name", "udata-hydra")
-        self.configuration["APP_VERSION"] = project_info.get("version", "unknown")
-=======
         # add project metadata to config
         self.configuration["APP_NAME"] = "udata-hydra"
         self.configuration["APP_VERSION"] = importlib.metadata.version("udata-hydra")
->>>>>>> b6a6a3dc
 
     def override(self, **kwargs) -> None:
         self.configuration.update(kwargs)
