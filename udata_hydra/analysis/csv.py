--- conflicted
+++ resolved
@@ -122,8 +122,8 @@
 
     # Check if the resource is in the exceptions table
     # If it is, get the table_indexes to use them later
-    exception: Optional[Record] = await ResourceException.get_by_resource_id(resource_id)
-    table_indexes: Optional[dict] = exception["table_indexes"] if exception else None
+    exception: Record | None = await ResourceException.get_by_resource_id(resource_id)
+    table_indexes: dict | None = exception["table_indexes"] if exception else None
 
     timer = Timer("analyse-csv")
     assert any(_ is not None for _ in (check_id, url))
@@ -210,7 +210,7 @@
 
 
 def compute_create_table_query(
-    table_name: str, columns: dict, indexes: Optional[dict[str, str]]
+    table_name: str, columns: dict, indexes: dict[str, str] | None = None
 ) -> str:
     """Use sqlalchemy to build a CREATE TABLE statement that should not be vulnerable to injections"""
     metadata = MetaData()
@@ -276,12 +276,8 @@
     file_path: str,
     inspection: dict,
     table_name: str,
-<<<<<<< HEAD
-    table_indexes: Optional[dict[str, str]] = None,
-    resource_id: Optional[str] = None,
-=======
+    table_indexes: dict[str, str] | None = None,
     resource_id: str | None = None,
->>>>>>> a475c48b
     debug_insert: bool = False,
 ) -> None:
     """
