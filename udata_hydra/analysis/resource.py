--- conflicted
+++ resolved
@@ -32,13 +32,9 @@
 log = logging.getLogger("udata-hydra")
 
 
-<<<<<<< HEAD
-async def analyse_resource(check_id: int, last_check: dict | None) -> None:
-=======
 async def analyse_resource(
-    check_id: int, is_first_check: bool, force_analysis: bool = False
+    check_id: int, last_check: dict | None, force_analysis: bool = False
 ) -> None:
->>>>>>> e59b777c
     """
     Perform analysis on the resource designated by check_id:
     - change analysis
@@ -116,11 +112,7 @@
 
     analysis_results = {**dl_analysis, **(change_payload or {})}
 
-<<<<<<< HEAD
-    if change_status == Change.HAS_CHANGED or not last_check:
-=======
-    if change_status == Change.HAS_CHANGED or is_first_check or force_analysis:
->>>>>>> e59b777c
+    if change_status == Change.HAS_CHANGED or not last_check or force_analysis:
         if is_tabular and tmp_file:
             # Change status to TO_ANALYSE_CSV
             await Resource.update(resource_id, data={"status": "TO_ANALYSE_CSV"})
