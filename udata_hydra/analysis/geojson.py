import json
import logging
import os
from datetime import datetime, timezone
from pathlib import Path
from typing import Any, Iterator

import pandas as pd
import tippecanoe
from asyncpg import Record
from json_stream import streamable_list

from udata_hydra import config
from udata_hydra.analysis import helpers
from udata_hydra.db.check import Check
from udata_hydra.db.resource import Resource
from udata_hydra.db.resource_exception import ResourceException
from udata_hydra.utils import (
    IOException,
    ParseException,
    Timer,
    handle_parse_exception,
)
from udata_hydra.utils.minio import MinIOClient

DEFAULT_GEOJSON_FILEPATH = Path("converted_from_csv.geojson")
DEFAULT_PMTILES_FILEPATH = Path("converted_from_geojson.pmtiles")

log = logging.getLogger("udata-hydra")

minio_client_pmtiles = MinIOClient(
    bucket=config.MINIO_PMTILES_BUCKET, folder=config.MINIO_PMTILES_FOLDER
)
minio_client_geojson = MinIOClient(
    bucket=config.MINIO_GEOJSON_BUCKET, folder=config.MINIO_GEOJSON_FOLDER
)


async def analyse_geojson(
    check: dict,
    file_path: str | None = None,
) -> None:
    """Launch GeoJSON analysis from a check or an URL (debug), using previously downloaded file at file_path if any"""
    if not config.GEOJSON_TO_PMTILES:
        log.debug("GEOJSON_TO_PMTILES turned off, skipping.")
        return

    resource_id: str = str(check["resource_id"])
    url = check["url"]

    # Update resource status to ANALYSING_GEOJSON
    resource: Record | None = await Resource.update(resource_id, {"status": "ANALYSING_GEOJSON"})

    # Check if the resource is in the exceptions table
    exception: Record | None = await ResourceException.get_by_resource_id(resource_id)

    timer = Timer("analyse-geojson", resource_id)
    assert any(_ is not None for _ in (check["id"], url))

    tmp_file = None
    try:
        tmp_file = await helpers.read_or_download_file(
            check=check,
            file_path=file_path,
            file_format="geojson",
            exception=exception,
        )
        timer.mark("download-file")

        check = await Check.update(check["id"], {"parsing_started_at": datetime.now(timezone.utc)})

        # Convert to PMTiles
        try:
            pmtiles_filepath = Path(f"{resource_id}.pmtiles")
            pmtiles_size, pmtiles_url = await geojson_to_pmtiles(
                input_file_path=Path(tmp_file.name),
                output_file_path=pmtiles_filepath,
            )
            timer.mark("geojson-to-pmtiles")
        except Exception as e:
            raise ParseException(
                message=str(e),
                step="pmtiles_export",
                resource_id=resource_id,
                url=url,
                check_id=check["id"],
            ) from e

        check = await Check.update(
            check["id"],
            {
                "parsing_finished_at": datetime.now(timezone.utc),
                "pmtiles_url": pmtiles_url,
                "pmtiles_size": pmtiles_size,
            },
        )

    except (ParseException, IOException) as e:
        await handle_parse_exception(e, None, check)
    finally:
        await helpers.notify_udata(resource, check)
        timer.stop()
        if tmp_file is not None:
            tmp_file.close()
            os.remove(tmp_file.name)

        # Reset resource status to None
        await Resource.update(resource_id, {"status": None})


async def csv_to_geojson(
    df: pd.DataFrame,
    inspection: dict,
    output_file_path: Path,
    upload_to_minio: bool = True,
) -> tuple[int, str | None] | None:
    """
    Convert a CSV DataFrame to GeoJSON format and optionally upload to MinIO.

    Detects geographical columns (geometry, latlon, lonlat, or lat/lon) and converts
    CSV data to GeoJSON features. Rows with NaN values in geographical columns are skipped.

    Args:
        df: Pandas DataFrame containing the CSV data.
        inspection: CSV detective analysis results with column format detection.
        output_file_path: Path where the GeoJSON file should be saved.
        upload_to_minio: Whether to upload to MinIO (default: True).

    Returns:
        geojson_size: Size of the GeoJSON file in bytes.
        geojson_url: URL of the GeoJSON file on MinIO. None if it was not uploaded to MinIO.
    """

    def cast_latlon(latlon: str) -> list[float]:
        # we can safely do this as the detection was successful
        # removing potential blank and brackets
        lat, lon = latlon.replace(" ", "").replace("[", "").replace("]", "").split(",")
        # using the geojson standard: longitude before latitude
        return [float(lon), float(lat)]

    def prevent_nan(value):
        # convenience to prevent downstream crash (NaN in json or PMtiles)
        if pd.isna(value):
            return None
        return value

<<<<<<< HEAD
    log.debug(f"Converting to geojson at {output_file_path}")

    geo = {}
    for column, detection in inspection["columns"].items():
        # see csv-detective's geo formats:
        # https://github.com/datagouv/csv-detective/tree/master/csv_detective/detect_fields/geo
        if "geojson" in detection["format"]:
            geo["geometry"] = column
            break
        if "latlon" in detection["format"]:
            geo["latlon"] = column
            break
        if "lonlat" in detection["format"]:
            geo["lonlat"] = column
            break
        if "latitude" in detection["format"]:
            geo["lat"] = column
        if "longitude" in detection["format"]:
            geo["lon"] = column
    # priority is given to geometry, then latlon, then latitude + longitude
    if "geometry" in geo:
        geo = {"geometry": geo["geometry"]}
    if "latlon" in geo:
        geo = {"latlon": geo["latlon"]}
    if "lonlat" in geo:
        geo = {"lonlat": geo["lonlat"]}
    if not geo or (("lat" in geo and "lon" not in geo) or ("lon" in geo and "lat" not in geo)):
        log.debug("No geographical columns found, skipping")
        return None

    template = {"type": "FeatureCollection", "features": []}
    for _, row in df.iterrows():
        if "geometry" in geo:
            template["features"].append(
                {
=======
    def get_features(df: pd.DataFrame, geo: dict[str, Any]) -> Iterator[dict[str, Any]]:
        for _, row in df.iterrows():
            if "geometry" in geo:
                yield {
>>>>>>> c53c6f20
                    "type": "Feature",
                    # json is not pre-cast by csv-detective
                    "geometry": json.loads(str(row[geo["geometry"]])),
                    "properties": {
                        col: prevent_nan(row[col]) for col in df.columns if col != geo["geometry"]
                    },
                }

            elif "latlon" in geo:
                # ending up here means we either have the exact lat,lon format, or NaN
                # skipping row if NaN
                if pd.isna(row[geo["latlon"]]):
                    continue
                yield {
                    "type": "Feature",
                    "geometry": {
                        "type": "Point",
                        "coordinates": cast_latlon(str(row[geo["latlon"]])),
                    },
                    "properties": {
                        col: prevent_nan(row[col]) for col in df.columns if col != geo["latlon"]
                    },
                }

            elif "lonlat" in geo:
                # ending up here means we either have the exact lon,lat format, or NaN
                # skipping row if NaN
                if pd.isna(row[geo["lonlat"]]):
                    continue
                yield {
                    "type": "Feature",
                    "geometry": {
                        "type": "Point",
                        # inverting lon and lat to match the standard
                        "coordinates": cast_latlon(str(row[geo["lonlat"]]))[::-1],
                    },
                    "properties": {
                        col: prevent_nan(row[col]) for col in df.columns if col != geo["lonlat"]
                    },
                }

            else:
                # skipping row if lat or lon is NaN
                if any(pd.isna(coord) for coord in (row[geo["lon"]], row[geo["lat"]])):
                    continue
                yield {
                    "type": "Feature",
                    "geometry": {
                        "type": "Point",
                        # these columns are precast by csv-detective
                        "coordinates": [row[geo["lon"]], row[geo["lat"]]],
                    },
                    "properties": {
                        col: prevent_nan(row[col])
                        for col in df.columns
                        if col not in [geo["lon"], geo["lat"]]
                    },
                }
<<<<<<< HEAD
            )

    with open(output_file_path, "w") as f:
=======

    log.debug(f"Converting to geojson for {resource_id}")

    geo = {}
    for column, detection in inspection["columns"].items():
        # see csv-detective's geo formats:
        # https://github.com/datagouv/csv-detective/tree/master/csv_detective/detect_fields/geo
        if "geojson" in detection["format"]:
            geo["geometry"] = column
            break
        if "latlon" in detection["format"]:
            geo["latlon"] = column
            break
        if "lonlat" in detection["format"]:
            geo["lonlat"] = column
            break
        if "latitude" in detection["format"]:
            geo["lat"] = column
        if "longitude" in detection["format"]:
            geo["lon"] = column
    # priority is given to geometry, then latlon, then latitude + longitude
    if "geometry" in geo:
        geo = {"geometry": geo["geometry"]}
    if "latlon" in geo:
        geo = {"latlon": geo["latlon"]}
    if "lonlat" in geo:
        geo = {"lonlat": geo["lonlat"]}
    if not geo or (("lat" in geo and "lon" not in geo) or ("lon" in geo and "lat" not in geo)):
        log.debug("No geographical columns found, skipping")
        return None

    if resource_id:
        await Resource.update(resource_id, {"status": "CONVERTING_TO_GEOJSON"})

    template = {"type": "FeatureCollection"}
    template["features"] = streamable_list(get_features(df, geo))

    geojson_filepath = Path(f"{resource_id}.geojson")
    with open(geojson_filepath, "w") as f:
>>>>>>> c53c6f20
        json.dump(template, f, indent=4, ensure_ascii=False, default=str)

    geojson_size: int = os.path.getsize(output_file_path)

    if upload_to_minio:
        log.debug(f"Sending GeoJSON file {output_file_path} to MinIO")
        geojson_url = minio_client_geojson.send_file(str(output_file_path), delete_source=False)
    else:
        geojson_url = None

    return geojson_size, geojson_url


async def geojson_to_pmtiles(
    input_file_path: Path,
    output_file_path: Path,
    upload_to_minio: bool = True,
) -> tuple[int, str | None]:
    """
    Convert a GeoJSON file to PMTiles file and optionally upload to MinIO.

    Args:
        input_file_path: GeoJSON file path to convert.
        output_file_path: Path where the PMTiles file should be saved.
        upload_to_minio: Whether to upload to MinIO (default: True).

    Returns:
        pmtiles_size: size of the PMTiles file.
        pmtiles_url: URL of the PMTiles file on MinIO. None if it was not uploaded to MinIO.
    """

    log.debug(f"Converting GeoJSON file '{input_file_path}' to PMTiles file '{output_file_path}'")

    command = [
        "--maximum-zoom=g",  # guess
        "-o",
        str(output_file_path),
        "--coalesce-densest-as-needed",
        "--extend-zooms-if-still-dropping",
        str(input_file_path),
    ]
    exit_code = tippecanoe._program("tippecanoe", *command)
    if exit_code:
        raise ValueError(f"GeoJSON to PMTiles conversion failed with exit code {exit_code}")
    log.debug(f"Successfully converted {input_file_path} to {output_file_path}")

    pmtiles_size: int = os.path.getsize(output_file_path)

    if upload_to_minio:
        log.debug(f"Sending PMTiles file {output_file_path} to MinIO")
        pmtiles_url = minio_client_pmtiles.send_file(str(output_file_path), delete_source=False)
    else:
        pmtiles_url = None

    return pmtiles_size, pmtiles_url


async def csv_to_geojson_and_pmtiles(
    df: pd.DataFrame,
    inspection: dict,
    resource_id: str | None = None,
    check_id: int | None = None,
    cleanup: bool = True,
) -> tuple[Path, int, str | None, Path, int, str | None] | None:
    if not config.CSV_TO_GEOJSON:
        log.debug("CSV_TO_GEOJSON turned off, skipping geojson/PMtiles export.")
        return None

    log.debug(
        f"Converting to geojson and PMtiles if relevant for {resource_id} and sending to MinIO."
    )

    if resource_id:
        geojson_filepath = Path(f"{resource_id}.geojson")
        pmtiles_filepath = Path(f"{resource_id}.pmtiles")
        # Update resource status for GeoJSON conversion
        await Resource.update(resource_id, {"status": "CONVERTING_TO_GEOJSON"})
    else:
        geojson_filepath = DEFAULT_GEOJSON_FILEPATH
        pmtiles_filepath = DEFAULT_PMTILES_FILEPATH

    # Convert CSV to GeoJSON
    result = await csv_to_geojson(df, inspection, geojson_filepath, upload_to_minio=True)
    if result is None:
        return None
    geojson_size, geojson_url = result

    await Check.update(
        check_id,
        {
            "geojson_url": geojson_url,
            "geojson_size": geojson_size,
        },
    )

    # Update resource status for PMTiles conversion
    if resource_id:
        await Resource.update(resource_id, {"status": "CONVERTING_TO_PMTILES"})

    # Convert GeoJSON to PMTiles
    pmtiles_size, pmtiles_url = await geojson_to_pmtiles(geojson_filepath, pmtiles_filepath)

    await Check.update(
        check_id,
        {
            "pmtiles_url": pmtiles_url,
            "pmtiles_size": pmtiles_size,
        },
    )

    if cleanup:
        geojson_filepath.unlink()
        pmtiles_filepath.unlink()

    # returning only for tests purposes
    return geojson_filepath, geojson_size, geojson_url, pmtiles_filepath, pmtiles_size, pmtiles_url<|MERGE_RESOLUTION|>--- conflicted
+++ resolved
@@ -144,8 +144,68 @@
             return None
         return value
 
-<<<<<<< HEAD
-    log.debug(f"Converting to geojson at {output_file_path}")
+    def get_features(df: pd.DataFrame, geo: dict[str, Any]) -> Iterator[dict[str, Any]]:
+        for _, row in df.iterrows():
+            if "geometry" in geo:
+                yield {
+                    "type": "Feature",
+                    # json is not pre-cast by csv-detective
+                    "geometry": json.loads(row[geo["geometry"]]),
+                    "properties": {
+                        col: prevent_nan(row[col]) for col in df.columns if col != geo["geometry"]
+                    },
+                }
+
+            elif "latlon" in geo:
+                # ending up here means we either have the exact lat,lon format, or NaN
+                # skipping row if NaN
+                if pd.isna(row[geo["latlon"]]):
+                    continue
+                yield {
+                    "type": "Feature",
+                    "geometry": {
+                        "type": "Point",
+                        "coordinates": cast_latlon(row[geo["latlon"]]),
+                    },
+                    "properties": {
+                        col: prevent_nan(row[col]) for col in df.columns if col != geo["latlon"]
+                    },
+                }
+
+            elif "lonlat" in geo:
+                # ending up here means we either have the exact lon,lat format, or NaN
+                # skipping row if NaN
+                if pd.isna(row[geo["lonlat"]]):
+                    continue
+                yield {
+                    "type": "Feature",
+                    "geometry": {
+                        "type": "Point",
+                        # inverting lon and lat to match the standard
+                        "coordinates": cast_latlon(row[geo["lonlat"]])[::-1],
+                    },
+                    "properties": {
+                        col: prevent_nan(row[col]) for col in df.columns if col != geo["lonlat"]
+                    },
+                }
+
+            else:
+                # skipping row if lat or lon is NaN
+                if any(pd.isna(coord) for coord in (row[geo["lon"]], row[geo["lat"]])):
+                    continue
+                yield {
+                    "type": "Feature",
+                    "geometry": {
+                        "type": "Point",
+                        # these columns are precast by csv-detective
+                        "coordinates": [row[geo["lon"]], row[geo["lat"]]],
+                    },
+                    "properties": {
+                        col: prevent_nan(row[col])
+                        for col in df.columns
+                        if col not in [geo["lon"], geo["lat"]]
+                    },
+                }
 
     geo = {}
     for column, detection in inspection["columns"].items():
@@ -175,120 +235,10 @@
         log.debug("No geographical columns found, skipping")
         return None
 
-    template = {"type": "FeatureCollection", "features": []}
-    for _, row in df.iterrows():
-        if "geometry" in geo:
-            template["features"].append(
-                {
-=======
-    def get_features(df: pd.DataFrame, geo: dict[str, Any]) -> Iterator[dict[str, Any]]:
-        for _, row in df.iterrows():
-            if "geometry" in geo:
-                yield {
->>>>>>> c53c6f20
-                    "type": "Feature",
-                    # json is not pre-cast by csv-detective
-                    "geometry": json.loads(str(row[geo["geometry"]])),
-                    "properties": {
-                        col: prevent_nan(row[col]) for col in df.columns if col != geo["geometry"]
-                    },
-                }
-
-            elif "latlon" in geo:
-                # ending up here means we either have the exact lat,lon format, or NaN
-                # skipping row if NaN
-                if pd.isna(row[geo["latlon"]]):
-                    continue
-                yield {
-                    "type": "Feature",
-                    "geometry": {
-                        "type": "Point",
-                        "coordinates": cast_latlon(str(row[geo["latlon"]])),
-                    },
-                    "properties": {
-                        col: prevent_nan(row[col]) for col in df.columns if col != geo["latlon"]
-                    },
-                }
-
-            elif "lonlat" in geo:
-                # ending up here means we either have the exact lon,lat format, or NaN
-                # skipping row if NaN
-                if pd.isna(row[geo["lonlat"]]):
-                    continue
-                yield {
-                    "type": "Feature",
-                    "geometry": {
-                        "type": "Point",
-                        # inverting lon and lat to match the standard
-                        "coordinates": cast_latlon(str(row[geo["lonlat"]]))[::-1],
-                    },
-                    "properties": {
-                        col: prevent_nan(row[col]) for col in df.columns if col != geo["lonlat"]
-                    },
-                }
-
-            else:
-                # skipping row if lat or lon is NaN
-                if any(pd.isna(coord) for coord in (row[geo["lon"]], row[geo["lat"]])):
-                    continue
-                yield {
-                    "type": "Feature",
-                    "geometry": {
-                        "type": "Point",
-                        # these columns are precast by csv-detective
-                        "coordinates": [row[geo["lon"]], row[geo["lat"]]],
-                    },
-                    "properties": {
-                        col: prevent_nan(row[col])
-                        for col in df.columns
-                        if col not in [geo["lon"], geo["lat"]]
-                    },
-                }
-<<<<<<< HEAD
-            )
-
-    with open(output_file_path, "w") as f:
-=======
-
-    log.debug(f"Converting to geojson for {resource_id}")
-
-    geo = {}
-    for column, detection in inspection["columns"].items():
-        # see csv-detective's geo formats:
-        # https://github.com/datagouv/csv-detective/tree/master/csv_detective/detect_fields/geo
-        if "geojson" in detection["format"]:
-            geo["geometry"] = column
-            break
-        if "latlon" in detection["format"]:
-            geo["latlon"] = column
-            break
-        if "lonlat" in detection["format"]:
-            geo["lonlat"] = column
-            break
-        if "latitude" in detection["format"]:
-            geo["lat"] = column
-        if "longitude" in detection["format"]:
-            geo["lon"] = column
-    # priority is given to geometry, then latlon, then latitude + longitude
-    if "geometry" in geo:
-        geo = {"geometry": geo["geometry"]}
-    if "latlon" in geo:
-        geo = {"latlon": geo["latlon"]}
-    if "lonlat" in geo:
-        geo = {"lonlat": geo["lonlat"]}
-    if not geo or (("lat" in geo and "lon" not in geo) or ("lon" in geo and "lat" not in geo)):
-        log.debug("No geographical columns found, skipping")
-        return None
-
-    if resource_id:
-        await Resource.update(resource_id, {"status": "CONVERTING_TO_GEOJSON"})
-
     template = {"type": "FeatureCollection"}
     template["features"] = streamable_list(get_features(df, geo))
 
-    geojson_filepath = Path(f"{resource_id}.geojson")
-    with open(geojson_filepath, "w") as f:
->>>>>>> c53c6f20
+    with output_file_path.open("w") as f:
         json.dump(template, f, indent=4, ensure_ascii=False, default=str)
 
     geojson_size: int = os.path.getsize(output_file_path)
