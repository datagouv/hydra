--- conflicted
+++ resolved
@@ -42,24 +42,14 @@
     (web.get, "/api/checks/all", get_all_checks, None),
     (web.post, "/api/checks", create_check, None),
     # Routes for resources
-<<<<<<< HEAD
-    web.get("/api/resources/{resource_id}/", get_resource),
-    web.post("/api/resources/", create_resource),
-    web.put("/api/resources/{resource_id}/", update_resource),
-    web.delete("/api/resources/{resource_id}/", delete_resource),
-    web.post("/api/resource/created/", create_resource),  # TODO: legacy, to remove
-    web.post("/api/resource/updated/", update_resource),  # TODO: legacy, to remove
-    web.post("/api/resource/deleted/", delete_resource),  # TODO: legacy, to remove
-=======
-    (web.get, "/api/resources", get_resource, None),
+    (web.get, "/api/resources/{resource_id}", get_resource, None),
     (web.get, "/api/resources/{resource_id}/status", get_resource_status, None),
     (web.post, "/api/resources", create_resource, None),
-    (web.put, "/api/resources", update_resource, None),
-    (web.delete, "/api/resources", delete_resource, None),
+    (web.put, "/api/resources/{resource_id}", update_resource, None),
+    (web.delete, "/api/resources/{resource_id}", delete_resource, None),
     (web.post, "/api/resource/created", create_resource, None),  # TODO: legacy, to remove
     (web.post, "/api/resource/updated", update_resource, None),  # TODO: legacy, to remove
     (web.post, "/api/resource/deleted", delete_resource, None),  # TODO: legacy, to remove
->>>>>>> 4c69e30f
     # Routes for statuses
     (web.get, "/api/status/crawler", get_crawler_status, None),
     (web.get, "/api/status/worker", get_worker_status, None),
