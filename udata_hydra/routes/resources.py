--- conflicted
+++ resolved
@@ -13,18 +13,13 @@
     Respond with a 200 status code and a JSON body with the resource data
     If resource is not found, respond with a 404 status code
     """
-<<<<<<< HEAD
 
     try:
         resource_id: str = request.match_info["resource_id"]
     except Exception as e:
         raise web.HTTPBadRequest(text=json.dumps({"error": str(e)}))
 
-    resource: dict = await Resource.get(resource_id)
-=======
-    [resource_id] = get_request_params(request, params_names=["resource_id"])
     resource: Record | None = await Resource.get(resource_id)
->>>>>>> 4c69e30f
     if not resource:
         raise web.HTTPNotFound()
 
@@ -73,8 +68,8 @@
     except ValidationError as err:
         raise web.HTTPBadRequest(text=json.dumps(err.messages))
 
-    resource: dict = valid_payload["document"]
-    if not resource:
+    document: dict | None = valid_payload["document"]
+    if not document:
         raise web.HTTPBadRequest(text="Missing document body")
 
     dataset_id = valid_payload["dataset_id"]
@@ -83,11 +78,11 @@
     await Resource.insert(
         dataset_id=dataset_id,
         resource_id=resource_id,
-        url=resource["url"],
+        url=document["url"],
         priority=True,
     )
 
-    return web.json_response({"message": "created"})
+    return web.HTTPCreated(text=ResourceSchema().dumps(dict(document)))
 
 
 async def update_resource(request: web.Request) -> web.Response:
@@ -103,38 +98,25 @@
     except ValidationError as err:
         raise web.HTTPBadRequest(text=json.dumps(err.messages))
 
-    resource: dict = valid_payload["document"]
-    if not resource:
+    document: dict | None = valid_payload["document"]
+    if not document:
         raise web.HTTPBadRequest(text="Missing document body")
 
     dataset_id: str = valid_payload["dataset_id"]
-<<<<<<< HEAD
-    resource_id = valid_payload["resource_id"]  # TODO: get resource_id from URL
-=======
     resource_id: str = valid_payload["resource_id"]
->>>>>>> 4c69e30f
 
-    await Resource.update_or_insert(dataset_id, resource_id, resource["url"])
+    await Resource.update_or_insert(dataset_id, resource_id, document["url"])
 
-    return web.json_response({"message": "updated"})
+    return web.HTTPOk(text=ResourceSchema().dumps(dict(document)))
 
 
 async def delete_resource(request: web.Request) -> web.Response:
     try:
-<<<<<<< HEAD
         resource_id: str = request.match_info["resource_id"]
     except Exception as e:
         raise web.HTTPBadRequest(text=json.dumps({"error": str(e)}))
-=======
-        payload = await request.json()
-        valid_payload: dict = ResourceSchema().load(payload)
-    except ValidationError as err:
-        raise web.HTTPBadRequest(text=json.dumps(err.messages))
-
-    resource_id: str = valid_payload["resource_id"]
->>>>>>> 4c69e30f
 
     # Mark resource as deleted in catalog table
     await Resource.delete(resource_id)
 
-    return web.json_response({"message": "deleted"})+    return web.HTTPOk()