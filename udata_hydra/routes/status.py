--- conflicted
+++ resolved
@@ -7,30 +7,6 @@
 from udata_hydra.worker import QUEUES
 
 
-<<<<<<< HEAD
-async def get_status_counts(request: web.Request) -> dict[str | None, int]:
-    pool = request.app["pool"]
-
-    status_counts = {status: 0 for status in Resource.STATUSES}
-    status_counts[None] = 0
-
-    async with pool.acquire() as connection:
-        q = """
-            SELECT COALESCE(status, 'NULL') AS status, COUNT(*) AS count
-            FROM catalog
-            GROUP BY COALESCE(status, 'NULL');
-        """
-        rows = await connection.fetch(q)
-
-        for row in rows:
-            status = row["status"] if row["status"] != "NULL" else None
-            status_counts[status] = row["count"]
-
-        return status_counts
-
-
-=======
->>>>>>> 7c837648
 async def get_crawler_status(request: web.Request) -> web.Response:
     # Count resources with no check and resources with a check
     q = f"""
@@ -43,12 +19,7 @@
     """
     stats_resources: dict = await request.app["pool"].fetchrow(q)
 
-<<<<<<< HEAD
     now = datetime.now(timezone.utc)
-=======
-    since_seconds: float = parse_timespan(config.SINCE)
-    since: datetime = datetime.now(timezone.utc) - timedelta(seconds=since_seconds)
->>>>>>> 7c837648
     q = f"""
         SELECT
             SUM(CASE WHEN checks.next_check_at <= $1 THEN 1 ELSE 0 END) AS count_outdated
