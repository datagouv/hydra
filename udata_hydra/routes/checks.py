--- conflicted
+++ resolved
@@ -90,12 +90,8 @@
     context.monitor().set_status(f'Crawling url "{url}"...')
 
     async with aiohttp.ClientSession(
-<<<<<<< HEAD
-        timeout=None, headers={"user-agent": str(config.USER_AGENT)}
-=======
         timeout=None,
         headers={"user-agent": config.USER_AGENT_FULL},
->>>>>>> 045bb007
     ) as session:
         status: str = await check_resource(
             url=url,
