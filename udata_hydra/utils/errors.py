import logging
from datetime import datetime, timezone

import sentry_sdk
from asyncpg import Record

from udata_hydra import context
from udata_hydra.db.check import Check

log = logging.getLogger("udata-hydra")


class ExceptionWithSentryDetails(Exception):
    """
    Custom exception that automatically captures to Sentry with enriched tags when
    raised.

    This implementation captures the exception in the __str__ method, ensuring the
    full stack trace is available.

    The exception automatically attaches resource ID, URL, check ID, and other
    context to Sentry events. Tags and exception capture happen in the same scope,
    ensuring all the custom tags (resource details, step information, etc.) are
    preserved.

    Two previous approaches failed:
    - Capturing in __init__: No stack trace is available, because __init__ is
      running when the exception is created, while __str__ runs when it's raised
      and converted to a string, which provides the complete call stack.
    - Separate scopes: Tags were set in a temporary scope that got destroyed
      before exception capture, resulting in Sentry events without the custom
      tags. Later, when trying to capture the exception, those tags were no
      longer available.

    Usage:
        raise ExceptionWithSentryDetails(
            message="Something went wrong",
            step="data_processing",
            resource_id="123",
            url="https://example.com/data.csv",
            check_id=456,
            table_name="processed_data"
        )
    """

    def __init__(
        self,
        message: str | None = None,
        step: str | None = None,
        resource_id: str | None = None,
        url: str | None = None,
        check_id: int | None = None,
        table_name: str | None = None,
        *args,
    ) -> None:
        self.step = step
        self.message = message
<<<<<<< HEAD
        if sentry_sdk.Hub.current.client:
            with sentry_sdk.new_scope() as scope:
                # scope.set_level("warning")
                scope.set_tags(
                    {
                        "resource_id": resource_id or "unknown",
                        "url": url or "unknown",
                        "check_id": check_id or "unknown",
                        "table_name": table_name or "unknown",
                        "step": step or "unknown",
                        "exception_type": self.__class__.__name__,
                    }
                )
                # Automatically retrieve the original exception from exception chaining
                # __cause__ is set with 'raise ... from e', __context__ is set automatically
                original_exception = getattr(self, "__cause__", None) or getattr(
                    self, "__context__", None
                )
                if original_exception:
                    # Capture the ORIGINAL exception with its full stack trace
                    sentry_sdk.capture_exception(original_exception)
                else:
                    # Fallback: capture self if no original exception
                    sentry_sdk.capture_exception(self)
=======
        self.resource_id = resource_id
        self.url = url
        self.check_id = check_id
        self.table_name = table_name
        self.sentry_event_id = None
        # NO auto-capture here - let the exception be raised normally
>>>>>>> 045bb007
        super().__init__(message, *args)

    def __str__(self):
        """
        Capture to Sentry when the exception is converted to string.
        This happens when it's raised and caught, ensuring full stack trace.
        """
        # Only capture if we have a traceback (exception is being raised)
        if getattr(self, "__traceback__", None) is not None:
            if sentry_sdk.Hub.current.client:
                with sentry_sdk.new_scope() as scope:
                    scope.set_tags(
                        {
                            "resource_id": self.resource_id or "unknown",
                            "url": self.url or "unknown",
                            "check_id": self.check_id or "unknown",
                            "table_name": self.table_name or "unknown",
                            "step": self.step or "unknown",
                            "exception_type": self.__class__.__name__,
                        }
                    )

                    event_id = sentry_sdk.capture_exception(self)
                    self.sentry_event_id = event_id  # Store the event ID, so it can be used by handle_parse_exception to be stored in check

                    # # If we want also to display the chained exception performance stack trace we could check for chained exceptions (__cause__ or __context__)
                    # # But we would have both original and chained exception appear in Sentry
                    # original_exception = getattr(self, "__cause__", None) or getattr(
                    #     self, "__context__", None
                    # )
                    # if original_exception:
                    #     # Capture the ORIGINAL exception with its full stack trace
                    #     sentry_sdk.capture_exception(original_exception)

        return super().__str__()


class ParseException(ExceptionWithSentryDetails):
    """Exception raised when an error occurs during parsing."""

    pass


class IOException(ExceptionWithSentryDetails):
    """Exception raised when an error occurs during IO operations."""

    pass


async def handle_parse_exception(
    e: IOException | ParseException, table_name: str | None, check: Record | None
) -> Record | None:
    """Specific IO/ParseException handling. Store error in :check: if in a check context. Also cleanup :table_name: if needed."""
    if table_name is not None and (check and not check.get("parsing_table")):
        # only deleting the table if we have not successfully completed csv_to_db
        db = await context.pool("csv")
        await db.execute(f'DROP TABLE IF EXISTS "{table_name}"')
        await db.execute(f"DELETE FROM tables_index WHERE parsing_table='{table_name}'")
    if check:
        # e.__cause__ let us access the "inherited" error of the Exception (raise e from cause)
        # it's called explicit exception chaining and it's very cool, look it up (PEP 3134)!
        err = f"{e.step}:{str(e.__cause__)}"
        if e.sentry_event_id:
            err = f"{e.step}:sentry:{e.sentry_event_id}"
        check = await Check.update(
            check["id"],
            {"parsing_error": err, "parsing_finished_at": datetime.now(timezone.utc)},
        )
        log.error("Parsing error", exc_info=e)
        return check
    else:
        raise e<|MERGE_RESOLUTION|>--- conflicted
+++ resolved
@@ -55,39 +55,12 @@
     ) -> None:
         self.step = step
         self.message = message
-<<<<<<< HEAD
-        if sentry_sdk.Hub.current.client:
-            with sentry_sdk.new_scope() as scope:
-                # scope.set_level("warning")
-                scope.set_tags(
-                    {
-                        "resource_id": resource_id or "unknown",
-                        "url": url or "unknown",
-                        "check_id": check_id or "unknown",
-                        "table_name": table_name or "unknown",
-                        "step": step or "unknown",
-                        "exception_type": self.__class__.__name__,
-                    }
-                )
-                # Automatically retrieve the original exception from exception chaining
-                # __cause__ is set with 'raise ... from e', __context__ is set automatically
-                original_exception = getattr(self, "__cause__", None) or getattr(
-                    self, "__context__", None
-                )
-                if original_exception:
-                    # Capture the ORIGINAL exception with its full stack trace
-                    sentry_sdk.capture_exception(original_exception)
-                else:
-                    # Fallback: capture self if no original exception
-                    sentry_sdk.capture_exception(self)
-=======
         self.resource_id = resource_id
         self.url = url
         self.check_id = check_id
         self.table_name = table_name
         self.sentry_event_id = None
         # NO auto-capture here - let the exception be raised normally
->>>>>>> 045bb007
         super().__init__(message, *args)
 
     def __str__(self):
