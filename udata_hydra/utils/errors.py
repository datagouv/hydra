--- conflicted
+++ resolved
@@ -110,13 +110,8 @@
 
 
 async def handle_parse_exception(
-<<<<<<< HEAD
     e: IOException | ParseException, table_name: str | None, check: dict | None
-) -> None:
-=======
-    e: IOException | ParseException, table_name: str | None, check: Record | None
-) -> Record | None:
->>>>>>> 05c2cc42
+) -> dict | None:
     """Specific IO/ParseException handling. Store error in :check: if in a check context. Also cleanup :table_name: if needed."""
     if table_name is not None and (check and not check.get("parsing_table")):
         # only deleting the table if we have not successfully completed csv_to_db
