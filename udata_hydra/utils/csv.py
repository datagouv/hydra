import json
from typing import Tuple


<<<<<<< HEAD
async def detect_tabular_from_headers(check: str) -> bool:
=======
async def detect_tabular_from_headers(check: dict) -> Tuple[bool, str]:
>>>>>>> b4cf4e35
    """
    Determine from content-type header if file looks like:
        - a csv
        - a csv.gz (1. is the file's content binary?, 2. does the URL contain "csv.gz"?)
        - a xls(x)
    """
    headers: dict = json.loads(check["headers"] or "{}")

    if any(
        headers.get("content-type", "").lower().startswith(ct)
        for ct in ["application/csv", "text/plain", "text/csv"]
    ):
        return True, "csv"

    if any(
        headers.get("content-type", "").lower().startswith(ct)
        for ct in ["application/octet-stream", "application/x-gzip", "application/gzip"]
    ) and "csv.gz" in check.get("url", ""):
        return True, "csvgz"

    if any(
        headers.get("content-type", "").lower().startswith(ct)
        for ct in [
            "application/vnd.ms-excel",
        ]
    ):
        # and "xls" in check.get("url", "")
        return True, "xls"

    if any(
        headers.get("content-type", "").lower().startswith(ct)
        for ct in [
            "application/vnd.openxmlformats-officedocument.spreadsheetml.sheet",
        ]
    ):
        # and "xlsx" in check.get("url", "")
        return True, "xlsx"

    return False, "csv"<|MERGE_RESOLUTION|>--- conflicted
+++ resolved
@@ -2,11 +2,7 @@
 from typing import Tuple
 
 
-<<<<<<< HEAD
-async def detect_tabular_from_headers(check: str) -> bool:
-=======
 async def detect_tabular_from_headers(check: dict) -> Tuple[bool, str]:
->>>>>>> b4cf4e35
     """
     Determine from content-type header if file looks like:
         - a csv
