--- conflicted
+++ resolved
@@ -26,28 +26,6 @@
 log = setup_logging()
 
 
-<<<<<<< HEAD
-=======
-async def insert_check(data: dict):
-    if "headers" in data:
-        data["headers"] = json.dumps(data["headers"])
-    columns = ",".join(data.keys())
-    # $1, $2...
-    placeholders = ",".join([f"${x + 1}" for x in range(len(data.values()))])
-    q = f"""
-        INSERT INTO checks ({columns})
-        VALUES ({placeholders})
-        RETURNING id
-    """
-    pool = await context.pool()
-    async with pool.acquire() as connection:
-        last_check = await connection.fetchrow(q, *data.values())
-        q = """UPDATE catalog SET last_check = $1 WHERE url = $2"""
-        await connection.execute(q, last_check["id"], data["url"])
-    return last_check["id"]
-
-
->>>>>>> a73ae87a
 async def compute_check_has_changed(check_data, last_check) -> bool:
     is_first_check = last_check["status"] is None
     status_has_changed = (
@@ -77,11 +55,7 @@
             "check:timeout": check_data["timeout"],
             "check:check_date": str(datetime.now()),
         }
-<<<<<<< HEAD
         queue.enqueue(
-=======
-        context.queue().enqueue(
->>>>>>> a73ae87a
             send,
             dataset_id=last_check["dataset_id"],
             resource_id=last_check["resource_id"],
