--- conflicted
+++ resolved
@@ -13,12 +13,8 @@
 TESTING = false
 # max postgres pool size
 MAX_POOL_SIZE = 50
-<<<<<<< HEAD
 USER_AGENT = "udata-hydra" # without version - version is dynamically added
-=======
-USER_AGENT = "udata-hydra/1.0"
 NAMEDATALEN = 64  # should be set to the same value as in Postgres, but we can't query it
->>>>>>> 36d6cf42
 
 API_KEY = "hydra_api_key_to_change"
 
