--- conflicted
+++ resolved
@@ -38,17 +38,6 @@
 BACKOFF_PERIOD = 360    # in seconds
 COOL_OFF_PERIOD = 86400 # 1 day to cool off when we've messed up
 
-<<<<<<< HEAD
-# ids of the resources that are too large to be processed normally
-# but that we want to have anyway
-LARGE_RESOURCES_EXCEPTIONS = [
-    # catalog of datasets and resources
-    "f868cca6-8da1-4369-a78d-47463f19a9a3",
-    "4babf5f2-6a9c-45b5-9144-ca5eae6a7a6d",
-]
-=======
->>>>>>> e8273b20
-
 # check batch size, beware of open file limits
 # ⚠️ do not exceed MAX_POOL_SIZE
 BATCH_SIZE = 40
