--- conflicted
+++ resolved
@@ -92,11 +92,12 @@
                         INSERT INTO catalog (dataset_id, resource_id, url, deleted, status, priority)
                         VALUES ($1, $2, $3, FALSE, $4, $5)
                         ON CONFLICT (resource_id) DO UPDATE SET
-<<<<<<< HEAD
-                            dataset_id = '{dataset_id}',
-                            url = '{url}',
-                            priority = '{priority}';"""
-            await connection.execute(q)
+                            dataset_id = $1,
+                            url = $3,
+                            deleted = FALSE,
+                            status = $4,
+                            priority = $5;"""
+            await connection.execute(q, dataset_id, resource_id, url, status, priority)
 
     @classmethod
     async def delete(
@@ -108,13 +109,6 @@
             # Mark resource as deleted in catalog table
             q = f"""UPDATE catalog SET deleted = TRUE WHERE resource_id = '{resource_id}';"""
             await connection.execute(q)
-=======
-                            dataset_id = $1,
-                            url = $3,
-                            deleted = FALSE,
-                            status = $4,
-                            priority = $5;"""
-            await connection.execute(q, dataset_id, resource_id, url, status, priority)
 
     @staticmethod
     def get_excluded_clause() -> str:
@@ -129,5 +123,4 @@
                 "catalog.deleted = False",
                 "(catalog.status IS NULL OR catalog.status = 'BACKOFF')",
             ]
-        )
->>>>>>> 4c69e30f
+        )