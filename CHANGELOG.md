# Changelog

## Current (in progress)

- Nothing yet

## 2.4.1 (2025-09-03)

- Only delete the table if the insertion was not successful [#332](https://github.com/datagouv/hydra/pull/332)
- Handle cases of empty table in db when getting the previous analysis [#333](https://github.com/datagouv/hydra/pull/333)
- Better discriminate long column names [#334](https://github.com/datagouv/hydra/pull/334)

## 2.4.0 (2025-09-02)

- Simplify CI configuration [#290](https://github.com/datagouv/hydra/pull/290)
- Remove unused dependencies [#292](https://github.com/datagouv/hydra/pull/292)
- Fill in check throughout the process to send previous steps infos in case of late crash [#293](https://github.com/datagouv/hydra/pull/293)
- Fix purge csv tables CLI by using the csv db connection [#294](https://github.com/datagouv/hydra/pull/294)
- Better gz files extraction function name [#295](https://github.com/datagouv/hydra/pull/295)
- Add more detailed statuses [#298](https://github.com/datagouv/hydra/pull/298)
- Handle cases of too long columns labels for postgres [#299](https://github.com/datagouv/hydra/pull/299)
- Fix rare issue in `/status/crawler/` endpoint [#301](https://github.com/datagouv/hydra/pull/301) [#302](https://github.com/datagouv/hydra/pull/302)
- Fix typos, deprecated examples and add emojis in README [#304](https://github.com/datagouv/hydra/pull/304)
- Upgrade dependencies and fix pytest-asyncio deprecated code [#305](https://github.com/datagouv/hydra/pull/305)
- Handle new cases of geo columns from csv-detective [#303](https://github.com/datagouv/hydra/pull/303)
- Fix custom Sentry error by capturing original exception stack trace and add test [#308](https://github.com/datagouv/hydra/pull/308)
- Optimize queue priorities for resource processing [#311](https://github.com/datagouv/hydra/pull/311)
- Add `resource_id` info in timer logs and add timer for analysing resource [#313](https://github.com/datagouv/hydra/pull/313)
- Add check id in udata extras to facilitate debug [#307](https://github.com/datagouv/hydra/pull/307)
- Split `csv_to geojson_and_pmtiles` function into a new intermediary function `csv_to_geojson` for better unit testing/benchmarking [#317](https://github.com/datagouv/hydra/pull/317)
- Add download resource CLI command [#320](https://github.com/datagouv/hydra/pull/320)
- Fix custom exception `ExceptionWithSentryDetails` to include Python stack trace [#315](https://github.com/datagouv/hydra/pull/315)
- Fix deprecated Sentry method [#323](https://github.com/datagouv/hydra/pull/323)
- Upgrade csv-detective [#322](https://github.com/datagouv/hydra/pull/322) [#324](https://github.com/datagouv/hydra/pull/324) [#327](https://github.com/datagouv/hydra/pull/327)
- Stream geojson conversion to prevent RAM consumption [#326](https://github.com/datagouv/hydra/pull/326)
<<<<<<< HEAD
- Add performance tests for csv to geojson and geojson to pmtiles conversion on geographical big data, and CLI commands to convert geographical files locally [#319](https://github.com/datagouv/hydra/pull/319)
=======
- Gracefully crash if any of the column names is too long for Postgres [#329](https://github.com/datagouv/hydra/pull/329)
- Return updated check in `handle_resource_exception` to send the right payload to udata [#330](https://github.com/datagouv/hydra/pull/330)
>>>>>>> 052f02c9

## 2.3.0 (2025-07-15)

- Delete tmp files if error in download [#277](https://github.com/datagouv/hydra/pull/277)
- Add parsing_table in extra analysis payload [#279](https://github.com/datagouv/hydra/pull/279)
- Add a column in catalog that indicates when the status was last changed and delete the status-specific endpoint [#276](https://github.com/datagouv/hydra/pull/276)
- Remove F401 (unused import) ignore rule and clean up __init__.py files with explicit __all__ declarations [#281](https://github.com/datagouv/hydra/pull/281)
- Update PostgreSQL version in CI to match Docker Compose (15.13) [#282](https://github.com/datagouv/hydra/pull/282)
- Add a CI job to create a release on Sentry [#246](https://github.com/datagouv/hydra/pull/246)
- Use pre-cast dataframe from csv-detective instead of re-reading the file [#236](https://github.com/datagouv/hydra/pull/236)
- Enable csv to GeoJSON and PMTiles converion if relevant [#278](https://github.com/datagouv/hydra/pull/278) [#285](https://github.com/datagouv/hydra/pull/285) [#291](https://github.com/datagouv/hydra/pull/291)
- Add conversions state to health endpoint [#284](https://github.com/datagouv/hydra/pull/284)
- Better logs in Sentry [#287](https://github.com/datagouv/hydra/pull/287) [#289](https://github.com/datagouv/hydra/pull/289)
- Consistent return types for CRUD methods [#288](https://github.com/datagouv/hydra/pull/288)

## 2.2.1 (2025-06-11)

- ⚠️ resources_exceptions migration from main to csv db. Code is updated accordingly [#264](https://github.com/datagouv/hydra/pull/264)
   - Migration should be made manually. See migrations instructions in the migrations files.
- Fix some CLI functions to improve local debug [#269](https://github.com/datagouv/hydra/pull/269)
- Upgrade csv-detective and use previous analysis to validate if available [#266](https://github.com/datagouv/hydra/pull/266)
- Fix and add new purge tables CLI utils [#271](https://github.com/datagouv/hydra/pull/271) [#272](https://github.com/datagouv/hydra/pull/272) [#273](https://github.com/datagouv/hydra/pull/273)
- Increase timeout for exception resources [#274](https://github.com/datagouv/hydra/pull/274)
- Fix logs when creating indexes [#275](https://github.com/datagouv/hydra/pull/275)
- Fix datetime insertion in db [#280](https://github.com/datagouv/hydra/pull/280)

## 2.2.0 (2025-05-16)

- Better prioritizing [#255](https://github.com/datagouv/hydra/pull/255)
- Reset same category udata extra fields on sending [#256](https://github.com/datagouv/hydra/pull/256)
- Make sure detected_last_modified_at is set even if HAS_NOT_CHANGED [#257](https://github.com/datagouv/hydra/pull/257)
- Fill in new check even if no update [#258](https://github.com/datagouv/hydra/pull/258)
- Better change detections and add related tests [#259](https://github.com/datagouv/hydra/pull/259)
- Enable GeoJSON to PMTiles conversion [#260](https://github.com/datagouv/hydra/pull/260) [#267](https://github.com/datagouv/hydra/pull/267)
- Parquet files are named after resource ids [#262](https://github.com/datagouv/hydra/pull/262)
- Upgrade csv-detective [#263](https://github.com/datagouv/hydra/pull/263)
- Fix call to a sync function after demo crash test [#265](https://github.com/datagouv/hydra/pull/265)

## 2.1.2 (2025-03-19)

- Add a status resetting mechanism for stuck resources [#251](https://github.com/datagouv/hydra/pull/251)
- Update harvest_modified_at on load catalog [#252](https://github.com/datagouv/hydra/pull/252)
- Unify exceptions to prevent unhandled ones in Sentry [#253](https://github.com/datagouv/hydra/pull/253)
- Get max allowed size even in CLI process [#254](https://github.com/datagouv/hydra/pull/254)

## 2.1.1 (2025-03-12)

- Fix CLI analyse-csv and allow analysis from a resource id [#248](https://github.com/datagouv/hydra/pull/248)
- Rework handling of too large files [#248](https://github.com/datagouv/hydra/pull/248)

## 2.1.0 (2025-01-13)

- Refactor ParseError to enrich Sentry with context and to inquire about Sentry errors like #4096 [#218](https://github.com/datagouv/hydra/pull/218)
- Remove legacy routes [#203](https://github.com/datagouv/hydra/pull/203)
- More explicit error reporting when sending to udata without raising errors for udata responding with a 404 [#213](https://github.com/datagouv/hydra/pull/213)
- Minor cleaning: remove unused arg in function [#219](https://github.com/datagouv/hydra/pull/219)
- Fix type issue regarding `resource_id` [#220](https://github.com/datagouv/hydra/pull/220)
- Use bump'X [#226](https://github.com/datagouv/hydra/pull/226)
- Get actual resource URL in case of 404 (change since last catalog load) [#225](https://github.com/datagouv/hydra/pull/225)
- Add CLI util to insert or update a resource into the catalog (change since last catalog load) [#228](https://github.com/datagouv/hydra/pull/228)
- Fix deadlocks errors when purging CSV tables by refactoring `purge_csv_tables` to use atomic transactions [#230](https://github.com/datagouv/hydra/pull/230)
- Improve timing of checks depending on changes since last check [#163](https://github.com/datagouv/hydra/pull/163)
- Remove bad default value in CLI to insert a resource [#235](https://github.com/datagouv/hydra/pull/235)
- Trigger GitLab deployment in CI when pushing on `main` [#186](https://github.com/datagouv/hydra/pull/186)
- Fix GitLab deployment in CI [#239](https://github.com/datagouv/hydra/pull/239)
- Add indexes to improve resource filtering and batch selection [#240](https://github.com/datagouv/hydra/pull/240)
- Parallelize tests in CI [#238](https://github.com/datagouv/hydra/pull/238)
- Refactor analysis logic to remove 5 non necessary queries, using the existing data in the code instead of re-querying it [#227](https://github.com/datagouv/hydra/pull/227)
- Use a package-manager-agnostic pyproject.toml instead of a Poetry pyproject.toml [#170](https://github.com/datagouv/hydra/pull/170)
- Remove unused setup.cfg [#244](https://github.com/datagouv/hydra/pull/244)
- Use a bash file instead of text file to store env vars across CI jobs [#245](https://github.com/datagouv/hydra/pull/245)

## 2.0.5 (2024-11-08)

- Fix minor types issues [#204](https://github.com/datagouv/hydra/pull/204)
- Return resources statuses count in crawler status endpoint response [#206](https://github.com/datagouv/hydra/pull/206)
- Fix deprecated CircleCI config [#207](https://github.com/datagouv/hydra/pull/207)
- Fix Sentry issue #4195 [#209](https://github.com/datagouv/hydra/pull/209)
- Clean doctrings for more consistent style [#215](https://github.com/datagouv/hydra/pull/215)
- Fix some type hints [#214](https://github.com/datagouv/hydra/pull/214)
- Add option to force analysis even if resource has not changed [#205](https://github.com/datagouv/hydra/pull/205)
- Fix get all checks CRUD method [#217](https://github.com/datagouv/hydra/pull/217)
- Deactivate parquet export for small CSVs [#216](https://github.com/datagouv/hydra/pull/216)

## 2.0.4 (2024-10-28)

- Fix wrong resource status [#196](https://github.com/datagouv/hydra/pull/196)
- Fix issue related to empty `table_indexes` column instead of default `{}` [#197](https://github.com/datagouv/hydra/pull/197)
- Make the `last_check` column of the `catalog` table as a foreign key to `checks` table, in order to fix error when crawling resources with last checks that don't exist anymore [#195](https://github.com/datagouv/hydra/pull/195)
- Fix `analyse-csv` CLI when using by url, and refactor errors for cases when resource or url not found [#200](https://github.com/datagouv/hydra/pull/200)
- Fix errors when sending malformed request, and make API error responses more consistent [#202](https://github.com/datagouv/hydra/pull/202)

## 2.0.3 (2024-10-22)

- Save git commit hash in CI and use it for health check [#182](https://github.com/datagouv/hydra/pull/182) and [#185](https://github.com/datagouv/hydra/pull/185)
- Add comment column/field to ressources exceptions [#191](https://github.com/datagouv/hydra/pull/191)
- Add extra args and DB fields for parquet export [#193](https://github.com/datagouv/hydra/pull/193)
- Fix CircleCI config for packaging version not to include commit hash when publishing [#194](https://github.com/datagouv/hydra/pull/194)

## 2.0.2 (2024-10-07)

- Fix typos in README in curl commands examples [#189](https://github.com/datagouv/hydra/pull/189)
- Bump csv-detective to 0.7.3 [#192](https://github.com/datagouv/hydra/pull/192)

## 2.0.1 (2024-10-04)

- Refactor function to get no_backoff domains and add PostgreSQL indexes to improve DB queries perfs [#171](https://github.com/datagouv/hydra/pull/171)
- Clean changelog and remove useless section in pyproject.toml [#175](https://github.com/datagouv/hydra/pull/175)
- Refactor purge_checks CLI to use a date limit instead of a number [#174](https://github.com/datagouv/hydra/pull/174)
- Fix resources exceptions routes responses, add resources exceptions tests [#176](https://github.com/datagouv/hydra/pull/176)
- Fix CSV analysis CLI [#181](https://github.com/datagouv/hydra/pull/181)
- Add a `PUT` `/api/resources-exceptions/{id}` route to update a resource exception [#178](https://github.com/datagouv/hydra/pull/178)
- Add a `quiet` argument for `purge_check` and `purge_csv_table` CLIs [#184](https://github.com/datagouv/hydra/pull/184)
- Fix wrong resource status [#187](https://github.com/datagouv/hydra/pull/187)
- More informative error relative to check resource CLI [#188](https://github.com/datagouv/hydra/pull/188)

## 2.0.0 (2024-09-24)

- Use Python 3.11 instead of 3.9 for performance improvements and future compatibility [#101](https://github.com/datagouv/hydra/pull/101)
- Refactor and split code from `crawl.py` into separate files using refactored `db.Resource` class methods and static methods [#135](https://github.com/datagouv/hydra/pull/135)
- Allow routes with or without trailing slashes [#158](https://github.com/datagouv/hydra/pull/158)
- Delete resource as a CRUD method [#161](https://github.com/datagouv/hydra/pull/161)
- Refactor routes URLs to be more RESTful and separate legacy routes code from new routes code [#132](https://github.com/datagouv/hydra/pull/132)
- Display app version and environment in health check endpoint [#164](https://github.com/datagouv/hydra/pull/164)
- Use ENVIRONMENT from config file instead of env var [#165](https://github.com/datagouv/hydra/pull/165)
- Manage large resources exceptions differently [#148](https://github.com/datagouv/hydra/pull/148)
- Add checks aggregate route [#167](https://github.com/datagouv/hydra/pull/167)

## 1.1.0 (2024-09-26)

- Use profiling option from csv-detective [#54](https://github.com/etalab/udata-hydra/pull/54)
- Remove csv_analysis, integrate into checks [#52](https://github.com/etalab/udata-hydra/pull/52)
- Add new types for csv parsing: json, date and datetime [#51](https://github.com/etalab/udata-hydra/pull/51)
- Notify udata of csv parsing [#51](https://github.com/etalab/udata-hydra/pull/51)
- Allow `None` values in udata notifications [#51](https://github.com/etalab/udata-hydra/pull/51)
- Add tests for udata-triggered checks [#49](https://github.com/etalab/udata-hydra/pull/49)
- Include migration files in package
- Allow to configure a dedicated PostgreSQL schema [#56](https://github.com/etalab/udata-hydra/pull/56)
- Fix typo in handle_parse_exception and schema in CLI [#57](https://github.com/etalab/udata-hydra/pull/57)
- Skip archived dataset when loading catalog [#58](https://github.com/etalab/udata-hydra/pull/58)
- Update resources expected dates in API following udata refactoring [#60](https://github.com/etalab/udata-hydra/pull/60)
- Download csv resource only if first check [#61](https://github.com/etalab/udata-hydra/pull/61)
- Send content-type and content-length info from header to udata [#64](https://github.com/etalab/udata-hydra/pull/64)
- Add timezone values to dates sent to udata [#63](https://github.com/etalab/udata-hydra/pull/63)
- Rename analysis filesize to content-length [#66](https://github.com/etalab/udata-hydra/pull/66)
- Sleep between all batches [#67](https://github.com/etalab/udata-hydra/pull/67)
- Support having multiple crawlers by setting a status column in the catalog table [#68](https://github.com/etalab/udata-hydra/pull/68)
- Add a health route [#69](https://github.com/etalab/udata-hydra/pull/69)
- Make temporary folder configurable [#70](https://github.com/etalab/udata-hydra/pull/70)
- Fix conflict on updating catalog with multiple entries for a resource [#73](https://github.com/etalab/udata-hydra/pull/73)
- Set check:available to None in case of a 429 [#75](https://github.com/etalab/udata-hydra/pull/75)
- Improve conditional analysis logic and readability [#76](https://github.com/etalab/udata-hydra/pull/76) [#80](https://github.com/etalab/udata-hydra/pull/80)
- Use latest csv-detective version [#89](https://github.com/etalab/udata-hydra/pull/89)
- Compare content type / length to check if changed [#78](https://github.com/etalab/udata-hydra/pull/78) [#79](https://github.com/etalab/udata-hydra/pull/79)
- Create a list of exceptions to analyse despite larger size [#85](https://github.com/etalab/udata-hydra/pull/85)
- Enable csv.gz analysis [#84](https://github.com/etalab/udata-hydra/pull/84)
- Add worker default timeout config [#86](https://github.com/etalab/udata-hydra/pull/86)
- Return None value early when casting in csv analysis [#87](https://github.com/etalab/udata-hydra/pull/87)
- Ping udata after loading a csv to database [#91](https://github.com/etalab/udata-hydra/pull/91)
- Allow for none value in resource schema [#93](https://github.com/etalab/udata-hydra/pull/93)
- Handle other file formats [#92](https://github.com/etalab/udata-hydra/pull/92)
- Add a quiet option on load catalog [#95](https://github.com/datagouv/hydra/pull/95)
- Select distinct parsing tables to delete [#96](https://github.com/datagouv/hydra/pull/96)
- Enable parquet export [#97](https://github.com/datagouv/hydra/pull/97)
- Update documentation [#98](https://github.com/datagouv/hydra/pull/98) and [#106](https://github.com/datagouv/hydra/pull/106)
- Add linter and formatter with `pyproject.toml` config, add lint and formatting step in CI, add pre-commit hook to lint and format, update docs and lint and format the code [#99](https://github.com/datagouv/hydra/pull/99)
- Update `sentry-sdk` dependency, and update Sentry logic to be able to send environment, app version and profiling/performance info [#100](https://github.com/datagouv/hydra/pull/100)
- Basic cleaning: use Python 3.11 in CI, remove Pandas in project dependencies, add type hints, fix wrong type hints, remove deprecated version field in docker compose files, update `.gitignore` [#102] [https://github.com/datagouv/hydra/pull/102] and [#107](https://github.com/datagouv/hydra/pull/107)
- Add missing content-type for csv.gz [#103](https://github.com/datagouv/hydra/pull/103)
- Remove deprecated `pytz` module [#109](https://github.com/datagouv/hydra/pull/109)
- Refactor project structure to use DB classes for each DB table, with their factorized DB methods [#112](https://github.com/datagouv/hydra/pull/112) and [#55](https://github.com/datagouv/hydra/pull/55)
- Add tests coverage feature [#122](https://github.com/datagouv/hydra/pull/122)
- Refactor routes [#117](https://github.com/datagouv/hydra/pull/117)
- Fix Ruff configuration [#125](https://github.com/datagouv/hydra/pull/125)
- Add some API tests to improve coverage [#123](https://github.com/datagouv/hydra/pull/123)
- Fix health check endpoint route which was wrongly removed, and add test for API health check endpoint to make sure this endpoint is working as expected [#128](https://github.com/datagouv/hydra/pull/128)
- Add basic authentication via API key using a bearer token auth for all POST/PUT/DELETE endpoints [#130](https://github.com/datagouv/hydra/pull/130)
- Simplify getting Sentry info by loading pyproject.toml info in config [#138](https://github.com/datagouv/hydra/pull/138)
- Add a `POST` `/api/checks/` route for force crawling [#118](https://github.com/datagouv/hydra/pull/118)
- Update `csv-detective` to 0.7.2 which doesn't include yanked version of `requests` anymore [#142](https://github.com/datagouv/hydra/pull/142) and [#144](https://github.com/datagouv/hydra/pull/144)
- Update resource statuses in DB when crawling and analysing, and add resource status route [#119](https://github.com/datagouv/hydra/pull/119)
- Simplify `save_as_parquet` method, and fix type not compatible with Python 3.9; remove unused import [#156](https://github.com/datagouv/hydra/pull/156)
- Fix and simplify project metadata loading [#157](https://github.com/datagouv/hydra/pull/157)
- Pin Numpy version to 1.26.4 to avoid conflicts with pandas and csv-detective

## 1.0.1 (2023-01-04)

- Packaging-fix release

## 1.0.0 (2023-01-04)

- Initial version<|MERGE_RESOLUTION|>--- conflicted
+++ resolved
@@ -33,12 +33,9 @@
 - Fix deprecated Sentry method [#323](https://github.com/datagouv/hydra/pull/323)
 - Upgrade csv-detective [#322](https://github.com/datagouv/hydra/pull/322) [#324](https://github.com/datagouv/hydra/pull/324) [#327](https://github.com/datagouv/hydra/pull/327)
 - Stream geojson conversion to prevent RAM consumption [#326](https://github.com/datagouv/hydra/pull/326)
-<<<<<<< HEAD
-- Add performance tests for csv to geojson and geojson to pmtiles conversion on geographical big data, and CLI commands to convert geographical files locally [#319](https://github.com/datagouv/hydra/pull/319)
-=======
 - Gracefully crash if any of the column names is too long for Postgres [#329](https://github.com/datagouv/hydra/pull/329)
 - Return updated check in `handle_resource_exception` to send the right payload to udata [#330](https://github.com/datagouv/hydra/pull/330)
->>>>>>> 052f02c9
+- Add performance tests for csv to geojson and geojson to pmtiles conversion on geographical big data, and CLI commands to convert geographical files locally [#319](https://github.com/datagouv/hydra/pull/319)
 
 ## 2.3.0 (2025-07-15)
 
