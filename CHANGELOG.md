# Changelog

## Current (in progress)

<<<<<<< HEAD
- Improve timing of checks depending on changes since last check [#163](https://github.com/datagouv/hydra/pull/163)
=======
- Refactor ParseError to enrich Sentry with context and to inquire about Sentry errors like #4096  [#218](https://github.com/datagouv/hydra/pull/218)
- Remove legacy routes [#203](https://github.com/datagouv/hydra/pull/203)
- More explicit error reporting when sending to udata without raising errors for udata responding with a 404 [#213](https://github.com/datagouv/hydra/pull/213)
>>>>>>> badaaecc

## 2.0.5 (2024-11-08)

- Fix minor types issues [#204](https://github.com/datagouv/hydra/pull/204)
- Return resources statuses count in crawler status endpoint response [#206](https://github.com/datagouv/hydra/pull/206)
- Fix deprecated CircleCI config [#207](https://github.com/datagouv/hydra/pull/207)
- Fix Sentry issue #4195 [#209](https://github.com/datagouv/hydra/pull/209)
- Clean doctrings for more consistent style [#215](https://github.com/datagouv/hydra/pull/215)
- Fix some type hints [#214](https://github.com/datagouv/hydra/pull/214)
- Add option to force analysis even if resource has not changed [#205](https://github.com/datagouv/hydra/pull/205)
- Fix get all checks CRUD method [#217](https://github.com/datagouv/hydra/pull/217)
- Deactivate parquet export for small CSVs [#216](https://github.com/datagouv/hydra/pull/216)

## 2.0.4 (2024-10-28)

- Fix wrong resource status [#196](https://github.com/datagouv/hydra/pull/196)
- Fix issue related to empty `table_indexes` column instead of default `{}` [#197](https://github.com/datagouv/hydra/pull/197)
- Make the `last_check` column of the `catalog` table as a foreign key to `checks` table, in order to fix error when crawling resources with last checks that don't exist anymore [#195](https://github.com/datagouv/hydra/pull/195)
- Fix `analyse-csv` CLI when using by url, and refactor errors for cases when resource or url not found [#200](https://github.com/datagouv/hydra/pull/200)
- Fix errors when sending malformed request, and make API error responses more consistent [#202](https://github.com/datagouv/hydra/pull/202)

## 2.0.3 (2024-10-22)

- Save git commit hash in CI and use it for health check [#182](https://github.com/datagouv/hydra/pull/182) and [#185](https://github.com/datagouv/hydra/pull/185)
- Add comment column/field to ressources exceptions [#191](https://github.com/datagouv/hydra/pull/191)
- Add extra args and DB fields for parquet export [#193](https://github.com/datagouv/hydra/pull/193)
- Fix CircleCI config for packaging version not to include commit hash when publishing [#194](https://github.com/datagouv/hydra/pull/194)

## 2.0.2 (2024-10-07)

- Fix typos in README in curl commands examples [#189](https://github.com/datagouv/hydra/pull/189)
- Bump csv-detective to 0.7.3 [#192](https://github.com/datagouv/hydra/pull/192)

## 2.0.1 (2024-10-04)

- Refactor function to get no_backoff domains and add PostgreSQL indexes to improve DB queries perfs [#171](https://github.com/datagouv/hydra/pull/171)
- Clean changelog and remove useless section in pyproject.toml [#175](https://github.com/datagouv/hydra/pull/175)
- Refactor purge_checks CLI to use a date limit instead of a number [#174](https://github.com/datagouv/hydra/pull/174)
- Fix resources exceptions routes responses, add resources exceptions tests [#176](https://github.com/datagouv/hydra/pull/176)
- Fix CSV analysis CLI [#181](https://github.com/datagouv/hydra/pull/181)
- Add a `PUT` `/api/resources-exceptions/{id}` route to update a resource exception [#178](https://github.com/datagouv/hydra/pull/178)
- Add a `quiet` argument for `purge_check` and `purge_csv_table` CLIs [#184](https://github.com/datagouv/hydra/pull/184)
- Fix wrong resource status [#187](https://github.com/datagouv/hydra/pull/187)
- More informative error relative to check resource CLI [#188](https://github.com/datagouv/hydra/pull/188)

## 2.0.0 (2024-09-24)

- Use Python 3.11 instead of 3.9 for performance improvements and future compatibility [#101](https://github.com/datagouv/hydra/pull/101)
- Refactor and split code from `crawl.py` into separate files using refactored `db.Resource` class methods and static methods [#135](https://github.com/datagouv/hydra/pull/135)
- Allow routes with or without trailing slashes [#158](https://github.com/datagouv/hydra/pull/158)
- Delete resource as a CRUD method [#161](https://github.com/datagouv/hydra/pull/161)
- Refactor routes URLs to be more RESTful and separate legacy routes code from new routes code [#132](https://github.com/datagouv/hydra/pull/132)
- Display app version and environment in health check endpoint [#164](https://github.com/datagouv/hydra/pull/164)
- Use ENVIRONMENT from config file instead of env var [#165](https://github.com/datagouv/hydra/pull/165)
- Manage large resources exceptions differently [#148](https://github.com/datagouv/hydra/pull/148)
- Add checks aggregate route [#167](https://github.com/datagouv/hydra/pull/167)

## 1.1.0 (2024-09-26)

- Use profiling option from csv-detective [#54](https://github.com/etalab/udata-hydra/pull/54)
- Remove csv_analysis, integrate into checks [#52](https://github.com/etalab/udata-hydra/pull/52)
- Add new types for csv parsing: json, date and datetime [#51](https://github.com/etalab/udata-hydra/pull/51)
- Notify udata of csv parsing [#51](https://github.com/etalab/udata-hydra/pull/51)
- Allow `None` values in udata notifications [#51](https://github.com/etalab/udata-hydra/pull/51)
- Add tests for udata-triggered checks [#49](https://github.com/etalab/udata-hydra/pull/49)
- Include migration files in package
- Allow to configure a dedicated PostgreSQL schema [#56](https://github.com/etalab/udata-hydra/pull/56)
- Fix typo in handle_parse_exception and schema in CLI [#57](https://github.com/etalab/udata-hydra/pull/57)
- Skip archived dataset when loading catalog [#58](https://github.com/etalab/udata-hydra/pull/58)
- Update resources expected dates in API following udata refactoring [#60](https://github.com/etalab/udata-hydra/pull/60)
- Download csv resource only if first check [#61](https://github.com/etalab/udata-hydra/pull/61)
- Send content-type and content-length info from header to udata [#64](https://github.com/etalab/udata-hydra/pull/64)
- Add timezone values to dates sent to udata [#63](https://github.com/etalab/udata-hydra/pull/63)
- Rename analysis filesize to content-length [#66](https://github.com/etalab/udata-hydra/pull/66)
- Sleep between all batches [#67](https://github.com/etalab/udata-hydra/pull/67)
- Support having multiple crawlers by setting a status column in the catalog table [#68](https://github.com/etalab/udata-hydra/pull/68)
- Add a health route [#69](https://github.com/etalab/udata-hydra/pull/69)
- Make temporary folder configurable [#70](https://github.com/etalab/udata-hydra/pull/70)
- Fix conflict on updating catalog with multiple entries for a resource [#73](https://github.com/etalab/udata-hydra/pull/73)
- Set check:available to None in case of a 429 [#75](https://github.com/etalab/udata-hydra/pull/75)
- Improve conditional analysis logic and readability [#76](https://github.com/etalab/udata-hydra/pull/76) [#80](https://github.com/etalab/udata-hydra/pull/80)
- Use latest csv-detective version [#89](https://github.com/etalab/udata-hydra/pull/89)
- Compare content type / length to check if changed [#78](https://github.com/etalab/udata-hydra/pull/78) [#79](https://github.com/etalab/udata-hydra/pull/79)
- Create a list of exceptions to analyse despite larger size [#85](https://github.com/etalab/udata-hydra/pull/85)
- Enable csv.gz analysis [#84](https://github.com/etalab/udata-hydra/pull/84)
- Add worker default timeout config [#86](https://github.com/etalab/udata-hydra/pull/86)
- Return None value early when casting in csv analysis [#87](https://github.com/etalab/udata-hydra/pull/87)
- Ping udata after loading a csv to database [#91](https://github.com/etalab/udata-hydra/pull/91)
- Allow for none value in resource schema [#93](https://github.com/etalab/udata-hydra/pull/93)
- Handle other file formats [#92](https://github.com/etalab/udata-hydra/pull/92)
- Add a quiet option on load catalog [#95](https://github.com/datagouv/hydra/pull/95)
- Select distinct parsing tables to delete [#96](https://github.com/datagouv/hydra/pull/96)
- Enable parquet export [#97](https://github.com/datagouv/hydra/pull/97)
- Update documentation [#98](https://github.com/datagouv/hydra/pull/98) and [#106](https://github.com/datagouv/hydra/pull/106)
- Add linter and formatter with `pyproject.toml` config, add lint and formatting step in CI, add pre-commit hook to lint and format, update docs and lint and format the code [#99](https://github.com/datagouv/hydra/pull/99)
- Update `sentry-sdk` dependency, and update Sentry logic to be able to send environment, app version and profiling/performance info [#100](https://github.com/datagouv/hydra/pull/100)
- Basic cleaning: use Python 3.11 in CI, remove Pandas in project dependencies, add type hints, fix wrong type hints, remove deprecated version field in docker compose files, update `.gitignore` [#102] [https://github.com/datagouv/hydra/pull/102] and [#107](https://github.com/datagouv/hydra/pull/107)
- Add missing content-type for csv.gz [#103](https://github.com/datagouv/hydra/pull/103)
- Remove deprecated `pytz` module [#109](https://github.com/datagouv/hydra/pull/109)
- Refactor project structure to use DB classes for each DB table, with their factorized DB methods [#112](https://github.com/datagouv/hydra/pull/112) and [#55](https://github.com/datagouv/hydra/pull/55)
- Add tests coverage feature [#122](https://github.com/datagouv/hydra/pull/122)
- Refactor routes [#117](https://github.com/datagouv/hydra/pull/117)
- Fix Ruff configuration [#125](https://github.com/datagouv/hydra/pull/125)
- Add some API tests to improve coverage [#123](https://github.com/datagouv/hydra/pull/123)
- Fix health check endpoint route which was wrongly removed, and add test for API health check endpoint to make sure this endpoint is working as expected [#128](https://github.com/datagouv/hydra/pull/128)
- Add basic authentication via API key using a bearer token auth for all POST/PUT/DELETE endpoints [#130](https://github.com/datagouv/hydra/pull/130)
- Simplify getting Sentry info by loading pyproject.toml info in config [#138](https://github.com/datagouv/hydra/pull/138)
- Add a `POST` `/api/checks/` route for force crawling [#118](https://github.com/datagouv/hydra/pull/118)
- Update `csv-detective` to 0.7.2 which doesn't include yanked version of `requests` anymore [#142](https://github.com/datagouv/hydra/pull/142) and [#144](https://github.com/datagouv/hydra/pull/144)
- Update resource statuses in DB when crawling and analysing, and add resource status route [#119](https://github.com/datagouv/hydra/pull/119)
- Simplify `save_as_parquet` method, and fix type not compatible with Python 3.9; remove unused import [#156](https://github.com/datagouv/hydra/pull/156)
- Fix and simplify project metadata loading [#157](https://github.com/datagouv/hydra/pull/157)
- Pin Numpy version to 1.26.4 to avoid conflicts with pandas and csv-detective

## 1.0.1 (2023-01-04)

- Packaging-fix release

## 1.0.0 (2023-01-04)

- Initial version<|MERGE_RESOLUTION|>--- conflicted
+++ resolved
@@ -2,13 +2,10 @@
 
 ## Current (in progress)
 
-<<<<<<< HEAD
-- Improve timing of checks depending on changes since last check [#163](https://github.com/datagouv/hydra/pull/163)
-=======
 - Refactor ParseError to enrich Sentry with context and to inquire about Sentry errors like #4096  [#218](https://github.com/datagouv/hydra/pull/218)
 - Remove legacy routes [#203](https://github.com/datagouv/hydra/pull/203)
 - More explicit error reporting when sending to udata without raising errors for udata responding with a 404 [#213](https://github.com/datagouv/hydra/pull/213)
->>>>>>> badaaecc
+- Improve timing of checks depending on changes since last check [#163](https://github.com/datagouv/hydra/pull/163)
 
 ## 2.0.5 (2024-11-08)
 
