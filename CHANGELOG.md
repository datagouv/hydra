# Changelog

## Current (in progress)

<<<<<<< HEAD
- Handle Sentry issue #2333 with more explicit error reporting and not raising an error anymore for uadata 404 errors [#213](https://github.com/datagouv/hydra/pull/213)
=======
- Refactor ParseError to enrich Sentry with context and to inquire about Sentry errors like #4096  [#218](https://github.com/datagouv/hydra/pull/218)
- Remove legacy routes [#203](https://github.com/datagouv/hydra/pull/203)
>>>>>>> 47a0cbbb

## 2.0.5 (2024-11-08)

- Fix minor types issues [#204](https://github.com/datagouv/hydra/pull/204)
- Return resources statuses count in crawler status endpoint response [#206](https://github.com/datagouv/hydra/pull/206)
- Fix deprecated CircleCI config [#207](https://github.com/datagouv/hydra/pull/207)
- Fix Sentry issue #4195 [#209](https://github.com/datagouv/hydra/pull/209)
- Clean doctrings for more consistent style [#215](https://github.com/datagouv/hydra/pull/215)
- Fix some type hints [#214](https://github.com/datagouv/hydra/pull/214)
- Add option to force analysis even if resource has not changed[#205](https://github.com/datagouv/hydra/pull/205)
- Fix get all checks CRUD method [#217](https://github.com/datagouv/hydra/pull/217)
- Deactivate parquet export for small CSVs [#216](https://github.com/datagouv/hydra/pull/216)

## 2.0.4 (2024-10-28)

- Fix wrong resource status [#196](https://github.com/datagouv/hydra/pull/196)
- Fix issue related to empty `table_indexes` column instead of default `{}` [#197](https://github.com/datagouv/hydra/pull/197)
- Make the `last_check` column of the `catalog` table as a foreign key to `checks` table, in order to fix error when crawling resources with last checks that don't exist anymore [#195](https://github.com/datagouv/hydra/pull/195)
- Fix `analyse-csv` CLI when using by url, and refactor errors for cases when resource or url not found [#200](https://github.com/datagouv/hydra/pull/200)
- Fix errors when sending malformed request, and make API error responses more consistent [#202](https://github.com/datagouv/hydra/pull/202)

## 2.0.3 (2024-10-22)

- Save git commit hash in CI and use it for health check [#182](https://github.com/datagouv/hydra/pull/182) and [#185](https://github.com/datagouv/hydra/pull/185)
- Add comment column/field to ressources exceptions [#191](https://github.com/datagouv/hydra/pull/191)
- Add extra args and DB fields for parquet export [#193](https://github.com/datagouv/hydra/pull/193)
- Fix CircleCI config for packaging version not to include commit hash when publishing [#194](https://github.com/datagouv/hydra/pull/194)

## 2.0.2 (2024-10-07)

- Fix typos in README in curl commands examples [#189](https://github.com/datagouv/hydra/pull/189)
- Bump csv-detective to 0.7.3 [#192](https://github.com/datagouv/hydra/pull/192)

## 2.0.1 (2024-10-04)

- Refactor function to get no_backoff domains and add PostgreSQL indexes to improve DB queries perfs [#171](https://github.com/datagouv/hydra/pull/171)
- Clean changelog and remove useless section in pyproject.toml [#175](https://github.com/datagouv/hydra/pull/175)
- Refactor purge_checks CLI to use a date limit instead of a number [#174](https://github.com/datagouv/hydra/pull/174)
- Fix resources exceptions routes responses, add resources exceptions tests [#176](https://github.com/datagouv/hydra/pull/176)
- Fix CSV analysis CLI [#181](https://github.com/datagouv/hydra/pull/181)
- Add a `PUT` `/api/resources-exceptions/{id}` route to update a resource exception [#178](https://github.com/datagouv/hydra/pull/178)
- Add a `quiet` argument for `purge_check` and `purge_csv_table` CLIs [#184](https://github.com/datagouv/hydra/pull/184)
- Fix wrong resource status [#187](https://github.com/datagouv/hydra/pull/187)
- More informative error relative to check resource CLI [#188](https://github.com/datagouv/hydra/pull/188)

## 2.0.0 (2024-09-24)

- Use Python 3.11 instead of 3.9 for performance improvements and future compatibility [#101](https://github.com/datagouv/hydra/pull/101)
- Refactor and split code from `crawl.py` into separate files using refactored `db.Resource` class methods and static methods [#135](https://github.com/datagouv/hydra/pull/135)
- Allow routes with or without trailing slashes [#158](https://github.com/datagouv/hydra/pull/158)
- Delete resource as a CRUD method [#161](https://github.com/datagouv/hydra/pull/161)
- Refactor routes URLs to be more RESTful and separate legacy routes code from new routes code [#132](https://github.com/datagouv/hydra/pull/132)
- Display app version and environment in health check endpoint [#164](https://github.com/datagouv/hydra/pull/164)
- Use ENVIRONMENT from config file instead of env var [#165](https://github.com/datagouv/hydra/pull/165)
- Manage large resources exceptions differently [#148](https://github.com/datagouv/hydra/pull/148)
- Add checks aggregate route [#167](https://github.com/datagouv/hydra/pull/167)

## 1.1.0 (2024-09-26)

- Use profiling option from csv-detective [#54](https://github.com/etalab/udata-hydra/pull/54)
- Remove csv_analysis, integrate into checks [#52](https://github.com/etalab/udata-hydra/pull/52)
- Add new types for csv parsing: json, date and datetime [#51](https://github.com/etalab/udata-hydra/pull/51)
- Notify udata of csv parsing [#51](https://github.com/etalab/udata-hydra/pull/51)
- Allow `None` values in udata notifications [#51](https://github.com/etalab/udata-hydra/pull/51)
- Add tests for udata-triggered checks [#49](https://github.com/etalab/udata-hydra/pull/49)
- Include migration files in package
- Allow to configure a dedicated PostgreSQL schema [#56](https://github.com/etalab/udata-hydra/pull/56)
- Fix typo in handle_parse_exception and schema in CLI [#57](https://github.com/etalab/udata-hydra/pull/57)
- Skip archived dataset when loading catalog [#58](https://github.com/etalab/udata-hydra/pull/58)
- Update resources expected dates in API following udata refactoring [#60](https://github.com/etalab/udata-hydra/pull/60)
- Download csv resource only if first check [#61](https://github.com/etalab/udata-hydra/pull/61)
- Send content-type and content-length info from header to udata [#64](https://github.com/etalab/udata-hydra/pull/64)
- Add timezone values to dates sent to udata [#63](https://github.com/etalab/udata-hydra/pull/63)
- Rename analysis filesize to content-length [#66](https://github.com/etalab/udata-hydra/pull/66)
- Sleep between all batches [#67](https://github.com/etalab/udata-hydra/pull/67)
- Support having multiple crawlers by setting a status column in the catalog table [#68](https://github.com/etalab/udata-hydra/pull/68)
- Add a health route [#69](https://github.com/etalab/udata-hydra/pull/69)
- Make temporary folder configurable [#70](https://github.com/etalab/udata-hydra/pull/70)
- Fix conflict on updating catalog with multiple entries for a resource [#73](https://github.com/etalab/udata-hydra/pull/73)
- Set check:available to None in case of a 429 [#75](https://github.com/etalab/udata-hydra/pull/75)
- Improve conditional analysis logic and readability [#76](https://github.com/etalab/udata-hydra/pull/76) [#80](https://github.com/etalab/udata-hydra/pull/80)
- Use latest csv-detective version [#89](https://github.com/etalab/udata-hydra/pull/89)
- Compare content type / length to check if changed [#78](https://github.com/etalab/udata-hydra/pull/78) [#79](https://github.com/etalab/udata-hydra/pull/79)
- Create a list of exceptions to analyse despite larger size [#85](https://github.com/etalab/udata-hydra/pull/85)
- Enable csv.gz analysis [#84](https://github.com/etalab/udata-hydra/pull/84)
- Add worker default timeout config [#86](https://github.com/etalab/udata-hydra/pull/86)
- Return None value early when casting in csv analysis [#87](https://github.com/etalab/udata-hydra/pull/87)
- Ping udata after loading a csv to database [#91](https://github.com/etalab/udata-hydra/pull/91)
- Allow for none value in resource schema [#93](https://github.com/etalab/udata-hydra/pull/93)
- Handle other file formats [#92](https://github.com/etalab/udata-hydra/pull/92)
- Add a quiet option on load catalog [#95](https://github.com/datagouv/hydra/pull/95)
- Select distinct parsing tables to delete [#96](https://github.com/datagouv/hydra/pull/96)
- Enable parquet export [#97](https://github.com/datagouv/hydra/pull/97)
- Update documentation [#98](https://github.com/datagouv/hydra/pull/98) and [#106](https://github.com/datagouv/hydra/pull/106)
- Add linter and formatter with `pyproject.toml` config, add lint and formatting step in CI, add pre-commit hook to lint and format, update docs and lint and format the code [#99](https://github.com/datagouv/hydra/pull/99)
- Update `sentry-sdk` dependency, and update Sentry logic to be able to send environment, app version and profiling/performance info [#100](https://github.com/datagouv/hydra/pull/100)
- Basic cleaning: use Python 3.11 in CI, remove Pandas in project dependencies, add type hints, fix wrong type hints, remove deprecated version field in docker compose files, update `.gitignore` [#102] [https://github.com/datagouv/hydra/pull/102] and [#107](https://github.com/datagouv/hydra/pull/107)
- Add missing content-type for csv.gz [#103](https://github.com/datagouv/hydra/pull/103)
- Remove deprecated `pytz` module [#109](https://github.com/datagouv/hydra/pull/109)
- Refactor project structure to use DB classes for each DB table, with their factorized DB methods [#112](https://github.com/datagouv/hydra/pull/112) and [#55](https://github.com/datagouv/hydra/pull/55)
- Add tests coverage feature [#122](https://github.com/datagouv/hydra/pull/122)
- Refactor routes [#117](https://github.com/datagouv/hydra/pull/117)
- Fix Ruff configuration [#125](https://github.com/datagouv/hydra/pull/125)
- Add some API tests to improve coverage [#123](https://github.com/datagouv/hydra/pull/123)
- Fix health check endpoint route which was wrongly removed, and add test for API health check endpoint to make sure this endpoint is working as expected [#128](https://github.com/datagouv/hydra/pull/128)
- Add basic authentication via API key using a bearer token auth for all POST/PUT/DELETE endpoints [#130](https://github.com/datagouv/hydra/pull/130)
- Simplify getting Sentry info by loading pyproject.toml info in config [#138](https://github.com/datagouv/hydra/pull/138)
- Add a `POST` `/api/checks/` route for force crawling [#118](https://github.com/datagouv/hydra/pull/118)
- Update `csv-detective` to 0.7.2 which doesn't include yanked version of `requests` anymore [#142](https://github.com/datagouv/hydra/pull/142) and [#144](https://github.com/datagouv/hydra/pull/144)
- Update resource statuses in DB when crawling and analysing, and add resource status route [#119](https://github.com/datagouv/hydra/pull/119)
- Simplify `save_as_parquet` method, and fix type not compatible with Python 3.9; remove unused import [#156](https://github.com/datagouv/hydra/pull/156)
- Fix and simplify project metadata loading [#157](https://github.com/datagouv/hydra/pull/157)
- Pin Numpy version to 1.26.4 to avoid conflicts with pandas and csv-detective

## 1.0.1 (2023-01-04)

- Packaging-fix release

## 1.0.0 (2023-01-04)

- Initial version<|MERGE_RESOLUTION|>--- conflicted
+++ resolved
@@ -2,12 +2,9 @@
 
 ## Current (in progress)
 
-<<<<<<< HEAD
-- Handle Sentry issue #2333 with more explicit error reporting and not raising an error anymore for uadata 404 errors [#213](https://github.com/datagouv/hydra/pull/213)
-=======
 - Refactor ParseError to enrich Sentry with context and to inquire about Sentry errors like #4096  [#218](https://github.com/datagouv/hydra/pull/218)
 - Remove legacy routes [#203](https://github.com/datagouv/hydra/pull/203)
->>>>>>> 47a0cbbb
+- Handle Sentry issue #2333 with more explicit error reporting and not raising an error anymore for uadata 404 errors [#213](https://github.com/datagouv/hydra/pull/213)
 
 ## 2.0.5 (2024-11-08)
 
