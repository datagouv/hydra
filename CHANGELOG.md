--- conflicted
+++ resolved
@@ -7,11 +7,8 @@
 ## 2.0.2 (2024-10-07)
 
 - Fix typos in README in curl commands examples [#189](https://github.com/datagouv/hydra/pull/189)
-<<<<<<< HEAD
+- Bump csv-detective to 0.7.3 [#192](https://github.com/datagouv/hydra/pull/192)
 - Save git commit hash in CI and use it for health check [#182](https://github.com/datagouv/hydra/pull/182) and [#185](https://github.com/datagouv/hydra/pull/185)
-=======
-- Bump csv-detective to 0.7.3 [#192](https://github.com/datagouv/hydra/pull/192)
->>>>>>> b9fc41a6
 
 ## 2.0.1 (2024-10-04)
 
