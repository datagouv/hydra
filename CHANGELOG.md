--- conflicted
+++ resolved
@@ -61,11 +61,8 @@
 - Delete resource as a CRUD method [#161](https://github.com/datagouv/hydra/pull/161)
 - Refactor routes URLs to be more RESTful and separate legacy routes code from new routes code [#132](https://github.com/datagouv/hydra/pull/132)
 - Display app version and environment in health check endpoint [#164](https://github.com/datagouv/hydra/pull/164)
-<<<<<<< HEAD
+- Use ENVIRONMENT from config file instead of env var [#165](https://github.com/datagouv/hydra/pull/165)
 - Convert to a package-manager-agnostic project instead of a Poetry project [#143](https://github.com/datagouv/hydra/pull/143)
-=======
-- Use ENVIRONMENT from config file instead of env var [#165](https://github.com/datagouv/hydra/pull/165)
->>>>>>> c437b336
 
 ## 1.0.1 (2023-01-04)
 
