--- conflicted
+++ resolved
@@ -6,11 +6,8 @@
 - Add performance tests for csv to geojson and geojson to pmtiles conversion on geographical big data, and CLI commands to convert geographical files locally [#319](https://github.com/datagouv/hydra/pull/319)
 - Allow crawling of non datagouv URLs with CLI [#312](https://github.com/datagouv/hydra/pull/312)
 - Flag deleted resources in CSV DB instead of deleting them [#340](https://github.com/datagouv/hydra/pull/340)
-<<<<<<< HEAD
+- Add a CI workflow for performance benchmarks [#339](https://github.com/datagouv/hydra/pull/339)
 - Store `dataset_id` in `tables_index` table of CSV database [#341](https://github.com/datagouv/hydra/pull/341)
-=======
-- Add a CI workflow for performance benchmarks [#339](https://github.com/datagouv/hydra/pull/339)
->>>>>>> 03976f62
 
 ## 2.4.1 (2025-09-03)
 
