--- conflicted
+++ resolved
@@ -103,11 +103,7 @@
       - attach_workspace:
           at: .
       - run:
-<<<<<<< HEAD
           name: Set the version
-=======
-          name: Set version
->>>>>>> 8a6f6d77
           command: |
             if [[ $CIRCLE_TAG ]]; then
                 # This is a tagged release, version has been handled upstream
@@ -120,35 +116,21 @@
                 # for feature branches, add the commit hash
                 export RELEASE_VERSION=$(poetry version -s)$CIRCLE_BUILD_NUM+${CIRCLE_SHA1:0:7}
             fi
-<<<<<<< HEAD
-            # Set the version in pyproject.toml
-            poetry version $RELEASE_VERSION
       - run:
           name: Display build info for debugging
           command: |
-=======
-            # Save version to a file that will be persisted
-            echo "$RELEASE_VERSION" > version.txt
-      - run:
-          name: Display build info for debugging
-          command: |
             RELEASE_VERSION=$(cat version.txt)
->>>>>>> 8a6f6d77
             echo "Building a wheel release with version $RELEASE_VERSION"
             echo "Build number: $CIRCLE_BUILD_NUM"
             echo "Commit hash: ${CIRCLE_SHA1:0:7}"
             echo "Git tag: $CIRCLE_TAG"
       - run:
           name: Build a distributable package as a wheel release with Poetry
-<<<<<<< HEAD
-          command: poetry build
-=======
           command: |
             RELEASE_VERSION=$(cat version.txt)
             # Set the version in pyproject.toml
             poetry version $RELEASE_VERSION
             poetry build
->>>>>>> 8a6f6d77
       - store_artifacts:
           path: dist
       - persist_to_workspace:
@@ -209,11 +191,7 @@
             ./scripts/gitlab-ci-pipeline.sh hydra $RELEASE_VERSION << pipeline.parameters.deploy-env >> ""
 
 workflows:
-<<<<<<< HEAD
-  build-test-publish:
-=======
   build-test-deploy:
->>>>>>> 8a6f6d77
     jobs:
       - install:
           filters:
